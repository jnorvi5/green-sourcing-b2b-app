import { withSentryConfig } from "@sentry/nextjs";

const cspHeader = `
  default-src 'self';
  script-src 'self' 'unsafe-eval' 'unsafe-inline' https://*.vercel.app https://*.supabase.co https://*.sentry.io https://*.posthog.com https://us.i.posthog.com;
  style-src 'self' 'unsafe-inline';
  img-src 'self' blob: data: https:;
  font-src 'self';
  object-src 'none';
  base-uri 'self';
  form-action 'self';
  frame-ancestors 'none';
  connect-src 'self' https://*.supabase.co https://*.sentry.io https://*.posthog.com https://us.i.posthog.com;
  upgrade-insecure-requests;
`;

/** @type {import('next').NextConfig} */
const nextConfig = {
  eslint: {
    ignoreDuringBuilds: true,
  },
  typescript: {
    ignoreBuildErrors: true,
  },
  experimental: {
    instrumentationHook: true,
    optimizePackageImports: ['lucide-react', 'framer-motion', '@heroicons/react', 'react-icons', 'recharts'],
    serverComponentsExternalPackages: ['@supabase/supabase-js', '@supabase/ssr'],
  },
  images: {
    formats: ['image/avif', 'image/webp'],
    remotePatterns: [
       { protocol: 'https', hostname: 'images.unsplash.com' },
       { protocol: 'https', hostname: 'tailwindui.com' },
       { protocol: 'https', hostname: 'plus.unsplash.com' },
       { protocol: 'https', hostname: 'res.cloudinary.com' },
       { protocol: 'https', hostname: 'lh3.googleusercontent.com' },
       { protocol: 'https', hostname: 'ui-avatars.com' },
    ]
  },
  compress: true,
  // 🟢 FIXED: Webpack config for Edge Runtime crash
  webpack: (config, { isServer, nextRuntime }) => {
    // 🛑 CRITICAL FIX: Disable splitChunks for Edge Runtime
    // This prevents the "Cannot redefine property: __import_unsupported" error
    if (nextRuntime === 'edge') {
      config.optimization = {
        ...config.optimization,
        splitChunks: false,
      };
    }

    config.externals.push({
      'utf-8-validate': 'commonjs utf-8-validate',
      'bufferutil': 'commonjs bufferutil',
    });
    
    config.resolve.fallback = {
      ...config.resolve.fallback,
      fs: false,
      net: false,
      tls: false,
      crypto: false,
    };
    
    // Suppress warnings
    config.ignoreWarnings = [
      ...(config.ignoreWarnings || []),
      /Failed to parse source map/,
    ];
    
    return config;
  },
  output: 'standalone',
  async headers() {
    return [
      {
        source: '/(.*)',
        headers: [
          {
            key: 'Content-Security-Policy',
            value: cspHeader.replace(/\n/g, ''),
          },
          {
            key: 'X-DNS-Prefetch-Control',
            value: 'on',
          },
          {
            key: 'Strict-Transport-Security',
            value: 'max-age=63072000; includeSubDomains; preload',
          },
<<<<<<< HEAD
        ];
    },

    skipTrailingSlashRedirect: true,

    // 7. Webpack configuration to fix Edge Runtime __import_unsupported redefinition bug
    // This workaround prevents the TypeError when Next.js tries to redefine the non-configurable property
    webpack: (config, { isServer, webpack }) => {
        if (isServer) {
            class SafeImportUnsupportedPlugin {
                apply(compiler) {
                    compiler.hooks.thisCompilation.tap(
                        'SafeImportUnsupportedPlugin',
                        (compilation) => {
                            compilation.hooks.processAssets.tap(
                                {
                                    name: 'SafeImportUnsupportedPlugin',
                                    stage: webpack.Compilation.PROCESS_ASSETS_STAGE_OPTIMIZE,
                                },
                                () => {
                                    for (const [filename, asset] of Object.entries(compilation.assets)) {
                                        // Only process middleware and edge-runtime bundle files
                                        if (filename.includes('middleware') || filename.includes('edge-runtime')) {
                                            const source = typeof asset.source === 'function' 
                                                ? asset.source() 
                                                : asset.source;
                                            
                                            if (typeof source === 'string') {
                                                // Match Object.defineProperty calls for __import_unsupported with configurable:false
                                                // This pattern matches both minified (!1) and non-minified (false) code formats
                                                // Uses [\s\S] to match any character including newlines
                                                const unsafePattern = /Object\.defineProperty\s*\(\s*globalThis\s*,\s*["']__import_unsupported["']\s*,\s*\{([\s\S]*?configurable\s*:\s*(?:false|!1)[\s\S]*?)\}\s*\)/g;
                                                
                                                if (unsafePattern.test(source)) {
                                                    unsafePattern.lastIndex = 0; // Reset regex
                                                    const safeSource = source.replace(
                                                        unsafePattern,
                                                        (match, descriptorContent) => {
                                                            // Wrap in a safe check that prevents redefinition
                                                            return `(function() {
                                                                try {
                                                                    const descriptor = Object.getOwnPropertyDescriptor(globalThis, "__import_unsupported");
                                                                    if (!descriptor) {
                                                                        Object.defineProperty(globalThis, "__import_unsupported", {${descriptorContent}});
                                                                    }
                                                                } catch (e) {
                                                                    // Property already exists or cannot be defined, ignore
                                                                }
                                                            })()`;
                                                        }
                                                    );
                                                    
                                                    // Use webpack's RawSource for proper asset handling
                                                    compilation.updateAsset(
                                                        filename,
                                                        new webpack.sources.RawSource(safeSource)
                                                    );
                                                }
                                            }
                                        }
                                    }
                                }
                            );
                        }
                    );
                }
            }

            config.plugins.push(new SafeImportUnsupportedPlugin());
        }

        return config;
    },
=======
          {
            key: 'X-XSS-Protection',
            value: '1; mode=block',
          },
          {
            key: 'X-Frame-Options',
            value: 'SAMEORIGIN',
          },
          {
            key: 'X-Content-Type-Options',
            value: 'nosniff',
          },
          {
            key: 'Referrer-Policy',
            value: 'origin-when-cross-origin',
          },
          {
            key: 'Permissions-Policy',
            value: 'camera=(), microphone=(), geolocation=(), browsing-topics=()',
          }
        ],
      },
    ];
  },
  async rewrites() {
    return [
      {
        source: "/ingest/static/:path*",
        destination: "https://us-assets.i.posthog.com/static/:path*",
      },
      {
        source: "/ingest/:path*",
        destination: "https://us.i.posthog.com/:path*",
      },
    ];
  },
  skipTrailingSlashRedirect: true,
>>>>>>> db76a70e
};

export default withSentryConfig(nextConfig, {
  silent: true,
  org: "your-org", 
  project: "greenchainz-production", 
});<|MERGE_RESOLUTION|>--- conflicted
+++ resolved
@@ -89,7 +89,145 @@
             key: 'Strict-Transport-Security',
             value: 'max-age=63072000; includeSubDomains; preload',
           },
-<<<<<<< HEAD
+          {
+            key: 'X-XSS-Protection',
+            value: '1; mode=block',
+          },
+          {
+            key: 'X-Frame-Options',
+            value: 'SAMEORIGIN',
+          },
+          {
+            key: 'X-Content-Type-Options',
+            value: 'nosniff',
+          },
+          {
+            key: 'Referrer-Policy',
+            value: 'origin-when-cross-origin',
+          },
+          {
+            key: 'Permissions-Policy',
+            value: 'camera=(), microphone=(), geolocation=(), browsing-topics=()',
+          }
+        ],
+      },
+    ];
+  },
+  async rewrites() {
+    return [
+      {
+        source: "/ingest/static/:path*",
+        destination: "https://us-assets.i.posthog.com/static/:path*",
+      },
+      {
+        source: "/ingest/:path*",
+        destination: "https://us.i.posthog.com/:path*",
+      },
+    ];
+  },
+  skipTrailingSlashRedirect: true,
+    // 0. Build optimizations
+    eslint: {
+        ignoreDuringBuilds: true,
+    },
+    typescript: {
+        ignoreBuildErrors: true,
+    },
+
+    // 1. Standalone output reduces the size of the deployment significantly
+    output: "standalone",
+
+    // 2. Critical: Exclude heavy scraping libraries from the main server bundle
+    // These should run in your Azure Functions, not Vercel
+    experimental: {
+        serverComponentsExternalPackages: [
+            "puppeteer",
+            "playwright",
+            "puppeteer-core",
+            "@sparticuz/chromium",
+            "chrome-aws-lambda",
+            "@supabase/supabase-js",
+            "@supabase/ssr"
+        ],
+        optimizePackageImports: ['lucide-react', 'framer-motion', '@heroicons/react', 'react-icons', 'recharts'],
+        instrumentationHook: true,
+    },
+
+    // 3. Image optimization
+    images: {
+        formats: ['image/avif', 'image/webp'],
+        remotePatterns: [
+            // Safe list from previous config
+           { protocol: 'https', hostname: 'images.unsplash.com' },
+           { protocol: 'https', hostname: 'tailwindui.com' },
+           { protocol: 'https', hostname: 'plus.unsplash.com' },
+           { protocol: 'https', hostname: 'res.cloudinary.com' },
+           { protocol: 'https', hostname: 'lh3.googleusercontent.com' },
+           { protocol: 'https', hostname: 'ui-avatars.com' },
+        ],
+    },
+
+    // 4. Build-time environment handling
+    env: {
+        NEXT_PUBLIC_APP_URL: process.env.VERCEL_URL
+            ? `https://${process.env.VERCEL_URL}`
+            : "http://localhost:3000",
+    },
+
+    // 5. Security Headers
+    async headers() {
+        return [
+          {
+            source: '/(.*)',
+            headers: [
+              {
+                key: 'Content-Security-Policy',
+                value: cspHeader.replace(/\n/g, ''),
+              },
+              {
+                key: 'X-DNS-Prefetch-Control',
+                value: 'on',
+              },
+              {
+                key: 'Strict-Transport-Security',
+                value: 'max-age=63072000; includeSubDomains; preload',
+              },
+              {
+                key: 'X-XSS-Protection',
+                value: '1; mode=block',
+              },
+              {
+                key: 'X-Frame-Options',
+                value: 'SAMEORIGIN',
+              },
+              {
+                key: 'X-Content-Type-Options',
+                value: 'nosniff',
+              },
+              {
+                key: 'Referrer-Policy',
+                value: 'origin-when-cross-origin',
+              },
+              {
+                key: 'Permissions-Policy',
+                value: 'camera=(), microphone=(), geolocation=(), browsing-topics=()',
+              }
+            ],
+          },
+        ];
+    },
+
+    // 6. Rewrites for PostHog
+    async rewrites() {
+        return [
+          {
+            source: "/ingest/static/:path*",
+            destination: "https://us-assets.i.posthog.com/static/:path*",
+          },
+          {
+            source: "/ingest/:path*",
+            destination: "https://us.i.posthog.com/:path*",
+          },
         ];
     },
 
@@ -163,45 +301,6 @@
 
         return config;
     },
-=======
-          {
-            key: 'X-XSS-Protection',
-            value: '1; mode=block',
-          },
-          {
-            key: 'X-Frame-Options',
-            value: 'SAMEORIGIN',
-          },
-          {
-            key: 'X-Content-Type-Options',
-            value: 'nosniff',
-          },
-          {
-            key: 'Referrer-Policy',
-            value: 'origin-when-cross-origin',
-          },
-          {
-            key: 'Permissions-Policy',
-            value: 'camera=(), microphone=(), geolocation=(), browsing-topics=()',
-          }
-        ],
-      },
-    ];
-  },
-  async rewrites() {
-    return [
-      {
-        source: "/ingest/static/:path*",
-        destination: "https://us-assets.i.posthog.com/static/:path*",
-      },
-      {
-        source: "/ingest/:path*",
-        destination: "https://us.i.posthog.com/:path*",
-      },
-    ];
-  },
-  skipTrailingSlashRedirect: true,
->>>>>>> db76a70e
 };
 
 export default withSentryConfig(nextConfig, {
