const { Pool } = require('pg');
const path = require('path');
require('dotenv').config({ path: path.resolve(process.cwd(), '.env') });

// Support both DATABASE_URL (Supabase/Heroku style) and individual env vars
let config;
let usingMockPool = false;

if (process.env.DATABASE_URL && !process.env.DATABASE_URL.includes('[YOUR-DB-PASSWORD]')) {
    // Use connection string (Supabase, Heroku, etc.)
    config = {
        connectionString: process.env.DATABASE_URL,
        ssl: process.env.DATABASE_SSL !== 'false' ? { rejectUnauthorized: false } : false,
        max: Number(process.env.PGPOOL_MAX || 20),
        min: Number(process.env.PGPOOL_MIN || 2),
        idleTimeoutMillis: Number(process.env.PGPOOL_IDLE || 30000),
        connectionTimeoutMillis: Number(process.env.PGPOOL_CONNECTION_TIMEOUT || 5000),
    };
} else if (process.env.SUPABASE_URL && process.env.SUPABASE_DB_PASSWORD && process.env.SUPABASE_DB_PASSWORD !== '[YOUR-DB-PASSWORD]') {
    // Build connection string from Supabase URL
    const supabaseRef = process.env.SUPABASE_URL.replace('https://', '').replace('.supabase.co', '');
    const dbPassword = process.env.SUPABASE_DB_PASSWORD;

    config = {
        connectionString: `postgresql://postgres.${supabaseRef}:${dbPassword}@aws-0-us-east-1.pooler.supabase.com:6543/postgres`,
        ssl: { rejectUnauthorized: false },
        max: Number(process.env.PGPOOL_MAX || 10),
        min: Number(process.env.PGPOOL_MIN || 1),
        idleTimeoutMillis: Number(process.env.PGPOOL_IDLE || 30000),
        connectionTimeoutMillis: Number(process.env.PGPOOL_CONNECTION_TIMEOUT || 10000),
    };
    console.log('[DB] Using Supabase PostgreSQL connection');
} else if (process.env.POSTGRES_HOST) {
    // Fallback to individual env vars (local PostgreSQL)
    config = {
        host: process.env.POSTGRES_HOST,
        port: Number(process.env.POSTGRES_PORT || 5432),
        user: process.env.POSTGRES_USER || 'user',
        password: process.env.POSTGRES_PASSWORD || 'password',
        database: process.env.POSTGRES_DB || 'greenchainz_dev',
        max: Number(process.env.PGPOOL_MAX || 20),
        min: Number(process.env.PGPOOL_MIN || 2),
        idleTimeoutMillis: Number(process.env.PGPOOL_IDLE || 30000),
        connectionTimeoutMillis: Number(process.env.PGPOOL_CONNECTION_TIMEOUT || 5000),
        statement_timeout: Number(process.env.PGPOOL_STATEMENT_TIMEOUT || 30000)
    };
} else {
    // No PostgreSQL configured - use mock pool
    console.warn('[DB] ⚠️ No PostgreSQL configured - using mock pool (data will not persist)');
    usingMockPool = true;
    config = {
        host: 'localhost',
        port: 5432,
        user: 'mock',
        password: 'mock',
        database: 'mock',
        max: 1,
        min: 0,
        idleTimeoutMillis: 100,
        connectionTimeoutMillis: 100,
    };
}

// Create mock pool that doesn't actually connect
class MockPool {
    constructor() {
        this.totalCount = 0;
        this.idleCount = 0;
        this.waitingCount = 0;
    }

    on() { }

    async query(text, params) {
        console.warn('[DB Mock] Query attempted (no database connected):', text.substring(0, 50));
        return { rows: [], rowCount: 0 };
    }

    async connect() {
        return {
            query: this.query.bind(this),
            release: () => { }
        };
    }

    async end() { }
}

const pool = usingMockPool ? new MockPool() : new Pool(config);

if (!usingMockPool) {
    pool.on('error', (err) => {
        console.error('Unexpected PG client error', err);
    });
}

// OPTIMIZED: Store interval reference for proper cleanup
// Log pool statistics periodically for monitoring (development only)
let statsInterval = null;
if (process.env.NODE_ENV !== 'production') {
    statsInterval = setInterval(() => {
        console.log('Pool stats:', {
            total: pool.totalCount,
            idle: pool.idleCount,
            waiting: pool.waitingCount
        });
    }, 60000); // Log every minute
}

<<<<<<< HEAD
module.exports = { pool, usingMockPool };
=======
// OPTIMIZED: Clean up interval on process exit to prevent memory leaks
const cleanup = () => {
    if (statsInterval) {
        clearInterval(statsInterval);
        statsInterval = null;
    }
    pool.end().catch(err => console.error('Error closing pool:', err));
};

process.on('SIGINT', cleanup);
process.on('SIGTERM', cleanup);
process.on('exit', cleanup);

module.exports = { pool };
>>>>>>> 2c33f886
<|MERGE_RESOLUTION|>--- conflicted
+++ resolved
@@ -107,9 +107,6 @@
     }, 60000); // Log every minute
 }
 
-<<<<<<< HEAD
-module.exports = { pool, usingMockPool };
-=======
 // OPTIMIZED: Clean up interval on process exit to prevent memory leaks
 const cleanup = () => {
     if (statsInterval) {
@@ -123,5 +120,4 @@
 process.on('SIGTERM', cleanup);
 process.on('exit', cleanup);
 
-module.exports = { pool };
->>>>>>> 2c33f886
+module.exports = { pool, usingMockPool };