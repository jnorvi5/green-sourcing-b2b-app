--- conflicted
+++ resolved
@@ -42,13 +42,8 @@
         specifier: ^1.2.15
         version: 1.2.15(@types/react-dom@18.3.7(@types/react@18.3.27))(@types/react@18.3.27)(react-dom@19.2.3(react@19.2.3))(react@19.2.3)
       '@sentry/nextjs':
-<<<<<<< HEAD
-        specifier: 8.55.0
-        version: 8.55.0(@opentelemetry/context-async-hooks@2.2.0(@opentelemetry/api@1.9.0))(@opentelemetry/core@2.2.0(@opentelemetry/api@1.9.0))(@opentelemetry/instrumentation@0.208.0(@opentelemetry/api@1.9.0))(@opentelemetry/sdk-trace-base@2.2.0(@opentelemetry/api@1.9.0))(next@15.1.7(@babel/core@7.28.5)(@opentelemetry/api@1.9.0)(@playwright/test@1.57.0)(react-dom@19.2.3(react@19.2.3))(react@19.2.3))(react@19.2.3)(webpack@5.104.1)
-=======
         specifier: 8.47.0
         version: 8.47.0(@opentelemetry/core@2.2.0(@opentelemetry/api@1.9.0))(@opentelemetry/instrumentation@0.208.0(@opentelemetry/api@1.9.0))(@opentelemetry/sdk-trace-base@2.2.0(@opentelemetry/api@1.9.0))(next@15.1.7(@babel/core@7.28.5)(@opentelemetry/api@1.9.0)(@playwright/test@1.57.0)(react-dom@19.2.3(react@19.2.3))(react@19.2.3))(react@19.2.3)(webpack@5.104.1)
->>>>>>> 6ff647cc
       '@stripe/react-stripe-js':
         specifier: ^5.4.1
         version: 5.4.1(@stripe/stripe-js@8.6.0)(react-dom@19.2.3(react@19.2.3))(react@19.2.3)
@@ -258,19 +253,6 @@
       zod:
         optional: true
 
-<<<<<<< HEAD
-  '@aws-crypto/crc32@5.2.0':
-    resolution: {integrity: sha512-nLbCWqQNgUiwwtFsen1AdzAtvuLRsQS8rYgMuxCrdKf9kOssamGLuPwyTY9wyYblNr9+1XM8v6zoDTPPSIeANg==}
-    engines: {node: '>=16.0.0'}
-
-  '@aws-crypto/crc32c@5.2.0':
-    resolution: {integrity: sha512-+iWb8qaHLYKrNvGRbiYRHSdKRWhto5XlZUEBwDjYNf+ly5SVYG6zEoYIdxvf5R3zyeP16w4PLBn3rH1xc74Rag==}
-
-  '@aws-crypto/sha1-browser@5.2.0':
-    resolution: {integrity: sha512-OH6lveCFfcDjX4dbAvCFSYUjJZjDr/3XJ3xHtjn3Oj5b9RjojQo8npoLeA/bNwkOkrSQ0wgrHzXk4tDRxGKJeg==}
-
-=======
->>>>>>> 6ff647cc
   '@aws-crypto/sha256-browser@5.2.0':
     resolution: {integrity: sha512-AXfN/lGotSQwu6HNcEsIASo7kWXZ5HYWvfOmSNKDsEqC4OashTp8alTmaz+F7TC2L083SFv5RdB+qU3Vs1kZqw==}
 
@@ -1136,17 +1118,8 @@
     resolution: {integrity: sha512-8HArjKx+RaAI8uEIgcORbZIPklyh1YLjPSBus8hjRmvLi6DeFzgOcdZ7KwPabKj8mXF8dX0hyfAyGfycz0DbFw==}
     engines: {node: '>=14'}
 
-<<<<<<< HEAD
-  '@opentelemetry/api-logs@0.57.1':
-    resolution: {integrity: sha512-I4PHczeujhQAQv6ZBzqHYEUiggZL4IdSMixtVD3EYqbdrjujE7kRfI5QohjlPoJm8BvenoW5YaTMWRrbpot6tg==}
-    engines: {node: '>=14'}
-
-  '@opentelemetry/api-logs@0.57.2':
-    resolution: {integrity: sha512-uIX52NnTM0iBh84MShlpouI7UKqkZ7MrUszTmaypHBu4r7NofznSnQRfJ+uUeDtQDj6w8eFGg5KBLDAwAPz1+A==}
-=======
   '@opentelemetry/api-logs@0.56.0':
     resolution: {integrity: sha512-Wr39+94UNNG3Ei9nv3pHd4AJ63gq5nSemMRpCd8fPwDL9rN3vK26lzxfH27mw16XzOSO+TpyQwBAMaLxaPWG0g==}
->>>>>>> 6ff647cc
     engines: {node: '>=14'}
 
   '@opentelemetry/api@1.9.0':
@@ -1159,11 +1132,6 @@
     peerDependencies:
       '@opentelemetry/api': '>=1.0.0 <1.10.0'
 
-<<<<<<< HEAD
-  '@opentelemetry/context-async-hooks@2.2.0':
-    resolution: {integrity: sha512-qRkLWiUEZNAmYapZ7KGS5C4OmBLcP/H2foXeOEaowYCR0wi89fHejrfYfbuLVCMLp/dWZXKvQusdbUEZjERfwQ==}
-    engines: {node: ^18.19.0 || >=20.6.0}
-=======
   '@opentelemetry/core@1.29.0':
     resolution: {integrity: sha512-gmT7vAreXl0DTHD2rVZcw3+l2g84+5XiHIqdBUxXbExymPCvSsGOpiwMmn8nkiJur28STV31wnhIDrzWDPzjfA==}
     engines: {node: '>=14'}
@@ -1173,13 +1141,6 @@
   '@opentelemetry/core@1.30.1':
     resolution: {integrity: sha512-OOCM2C/QIURhJMuKaekP3TRBxBKxG/TWWA0TL2J6nXUtDnuCtccy49LUJF8xPFXMX+0LMcxFpCo8M9cGY1W6rQ==}
     engines: {node: '>=14'}
->>>>>>> 6ff647cc
-    peerDependencies:
-      '@opentelemetry/api': '>=1.0.0 <1.10.0'
-
-  '@opentelemetry/core@1.30.1':
-    resolution: {integrity: sha512-OOCM2C/QIURhJMuKaekP3TRBxBKxG/TWWA0TL2J6nXUtDnuCtccy49LUJF8xPFXMX+0LMcxFpCo8M9cGY1W6rQ==}
-    engines: {node: '>=14'}
     peerDependencies:
       '@opentelemetry/api': '>=1.0.0 <1.10.0'
 
@@ -1189,266 +1150,146 @@
     peerDependencies:
       '@opentelemetry/api': '>=1.0.0 <1.10.0'
 
-<<<<<<< HEAD
-  '@opentelemetry/instrumentation-amqplib@0.46.1':
-    resolution: {integrity: sha512-AyXVnlCf/xV3K/rNumzKxZqsULyITJH6OVLiW6730JPRqWA7Zc9bvYoVNpN6iOpTU8CasH34SU/ksVJmObFibQ==}
-=======
   '@opentelemetry/instrumentation-amqplib@0.45.0':
     resolution: {integrity: sha512-SlKLsOS65NGMIBG1Lh/hLrMDU9WzTUF25apnV6ZmWZB1bBmUwan7qrwwrTu1cL5LzJWCXOdZPuTaxP7pC9qxnQ==}
->>>>>>> 6ff647cc
     engines: {node: '>=14'}
     peerDependencies:
       '@opentelemetry/api': ^1.3.0
 
-<<<<<<< HEAD
-  '@opentelemetry/instrumentation-connect@0.43.0':
-    resolution: {integrity: sha512-Q57JGpH6T4dkYHo9tKXONgLtxzsh1ZEW5M9A/OwKrZFyEpLqWgjhcZ3hIuVvDlhb426iDF1f9FPToV/mi5rpeA==}
-=======
   '@opentelemetry/instrumentation-connect@0.42.0':
     resolution: {integrity: sha512-bOoYHBmbnq/jFaLHmXJ55VQ6jrH5fHDMAPjFM0d3JvR0dvIqW7anEoNC33QqYGFYUfVJ50S0d/eoyF61ALqQuA==}
->>>>>>> 6ff647cc
     engines: {node: '>=14'}
     peerDependencies:
       '@opentelemetry/api': ^1.3.0
 
-<<<<<<< HEAD
-  '@opentelemetry/instrumentation-dataloader@0.16.0':
-    resolution: {integrity: sha512-88+qCHZC02up8PwKHk0UQKLLqGGURzS3hFQBZC7PnGwReuoKjHXS1o29H58S+QkXJpkTr2GACbx8j6mUoGjNPA==}
-=======
   '@opentelemetry/instrumentation-dataloader@0.15.0':
     resolution: {integrity: sha512-5fP35A2jUPk4SerVcduEkpbRAIoqa2PaP5rWumn01T1uSbavXNccAr3Xvx1N6xFtZxXpLJq4FYqGFnMgDWgVng==}
->>>>>>> 6ff647cc
     engines: {node: '>=14'}
     peerDependencies:
       '@opentelemetry/api': ^1.3.0
 
-<<<<<<< HEAD
-  '@opentelemetry/instrumentation-express@0.47.0':
-    resolution: {integrity: sha512-XFWVx6k0XlU8lu6cBlCa29ONtVt6ADEjmxtyAyeF2+rifk8uBJbk1La0yIVfI0DoKURGbaEDTNelaXG9l/lNNQ==}
-=======
   '@opentelemetry/instrumentation-express@0.46.0':
     resolution: {integrity: sha512-BCEClDj/HPq/1xYRAlOr6z+OUnbp2eFp18DSrgyQz4IT9pkdYk8eWHnMi9oZSqlC6J5mQzkFmaW5RrKb1GLQhg==}
->>>>>>> 6ff647cc
     engines: {node: '>=14'}
     peerDependencies:
       '@opentelemetry/api': ^1.3.0
 
-<<<<<<< HEAD
-  '@opentelemetry/instrumentation-fastify@0.44.1':
-    resolution: {integrity: sha512-RoVeMGKcNttNfXMSl6W4fsYoCAYP1vi6ZAWIGhBY+o7R9Y0afA7f9JJL0j8LHbyb0P0QhSYk+6O56OwI2k4iRQ==}
-=======
   '@opentelemetry/instrumentation-fastify@0.43.0':
     resolution: {integrity: sha512-Lmdsg7tYiV+K3/NKVAQfnnLNGmakUOFdB0PhoTh2aXuSyCmyNnnDvhn2MsArAPTZ68wnD5Llh5HtmiuTkf+DyQ==}
->>>>>>> 6ff647cc
     engines: {node: '>=14'}
     peerDependencies:
       '@opentelemetry/api': ^1.3.0
 
-<<<<<<< HEAD
-  '@opentelemetry/instrumentation-fs@0.19.0':
-    resolution: {integrity: sha512-JGwmHhBkRT2G/BYNV1aGI+bBjJu4fJUD/5/Jat0EWZa2ftrLV3YE8z84Fiij/wK32oMZ88eS8DI4ecLGZhpqsQ==}
-=======
   '@opentelemetry/instrumentation-fs@0.18.0':
     resolution: {integrity: sha512-kC40y6CEMONm8/MWwoF5GHWIC7gOdF+g3sgsjfwJaUkgD6bdWV+FgG0XApqSbTQndICKzw3RonVk8i7s6mHqhA==}
->>>>>>> 6ff647cc
     engines: {node: '>=14'}
     peerDependencies:
       '@opentelemetry/api': ^1.3.0
 
-<<<<<<< HEAD
-  '@opentelemetry/instrumentation-generic-pool@0.43.0':
-    resolution: {integrity: sha512-at8GceTtNxD1NfFKGAuwtqM41ot/TpcLh+YsGe4dhf7gvv1HW/ZWdq6nfRtS6UjIvZJOokViqLPJ3GVtZItAnQ==}
-=======
   '@opentelemetry/instrumentation-generic-pool@0.42.0':
     resolution: {integrity: sha512-J4QxqiQ1imtB9ogzsOnHra0g3dmmLAx4JCeoK3o0rFes1OirljNHnO8Hsj4s1jAir8WmWvnEEQO1y8yk6j2tog==}
->>>>>>> 6ff647cc
     engines: {node: '>=14'}
     peerDependencies:
       '@opentelemetry/api': ^1.3.0
 
-<<<<<<< HEAD
-  '@opentelemetry/instrumentation-graphql@0.47.0':
-    resolution: {integrity: sha512-Cc8SMf+nLqp0fi8oAnooNEfwZWFnzMiBHCGmDFYqmgjPylyLmi83b+NiTns/rKGwlErpW0AGPt0sMpkbNlzn8w==}
-=======
   '@opentelemetry/instrumentation-graphql@0.46.0':
     resolution: {integrity: sha512-tplk0YWINSECcK89PGM7IVtOYenXyoOuhOQlN0X0YrcDUfMS4tZMKkVc0vyhNWYYrexnUHwNry2YNBNugSpjlQ==}
->>>>>>> 6ff647cc
     engines: {node: '>=14'}
     peerDependencies:
       '@opentelemetry/api': ^1.3.0
 
-<<<<<<< HEAD
-  '@opentelemetry/instrumentation-hapi@0.45.1':
-    resolution: {integrity: sha512-VH6mU3YqAKTePPfUPwfq4/xr049774qWtfTuJqVHoVspCLiT3bW+fCQ1toZxt6cxRPYASoYaBsMA3CWo8B8rcw==}
-=======
   '@opentelemetry/instrumentation-hapi@0.44.0':
     resolution: {integrity: sha512-4HdNIMNXWK1O6nsaQOrACo83QWEVoyNODTdVDbUqtqXiv2peDfD0RAPhSQlSGWLPw3S4d9UoOmrV7s2HYj6T2A==}
->>>>>>> 6ff647cc
     engines: {node: '>=14'}
     peerDependencies:
       '@opentelemetry/api': ^1.3.0
 
-<<<<<<< HEAD
-  '@opentelemetry/instrumentation-http@0.57.1':
-    resolution: {integrity: sha512-ThLmzAQDs7b/tdKI3BV2+yawuF09jF111OFsovqT1Qj3D8vjwKBwhi/rDE5xethwn4tSXtZcJ9hBsVAlWFQZ7g==}
-=======
   '@opentelemetry/instrumentation-http@0.56.0':
     resolution: {integrity: sha512-/bWHBUAq8VoATnH9iLk5w8CE9+gj+RgYSUphe7hry472n6fYl7+4PvuScoQMdmSUTprKq/gyr2kOWL6zrC7FkQ==}
->>>>>>> 6ff647cc
     engines: {node: '>=14'}
     peerDependencies:
       '@opentelemetry/api': ^1.3.0
 
-<<<<<<< HEAD
-  '@opentelemetry/instrumentation-ioredis@0.47.0':
-    resolution: {integrity: sha512-4HqP9IBC8e7pW9p90P3q4ox0XlbLGme65YTrA3UTLvqvo4Z6b0puqZQP203YFu8m9rE/luLfaG7/xrwwqMUpJw==}
-=======
   '@opentelemetry/instrumentation-ioredis@0.46.0':
     resolution: {integrity: sha512-sOdsq8oGi29V58p1AkefHvuB3l2ymP1IbxRIX3y4lZesQWKL8fLhBmy8xYjINSQ5gHzWul2yoz7pe7boxhZcqQ==}
->>>>>>> 6ff647cc
     engines: {node: '>=14'}
     peerDependencies:
       '@opentelemetry/api': ^1.3.0
 
-<<<<<<< HEAD
-  '@opentelemetry/instrumentation-kafkajs@0.7.0':
-    resolution: {integrity: sha512-LB+3xiNzc034zHfCtgs4ITWhq6Xvdo8bsq7amR058jZlf2aXXDrN9SV4si4z2ya9QX4tz6r4eZJwDkXOp14/AQ==}
-=======
   '@opentelemetry/instrumentation-kafkajs@0.6.0':
     resolution: {integrity: sha512-MGQrzqEUAl0tacKJUFpuNHJesyTi51oUzSVizn7FdvJplkRIdS11FukyZBZJEscofSEdk7Ycmg+kNMLi5QHUFg==}
->>>>>>> 6ff647cc
     engines: {node: '>=14'}
     peerDependencies:
       '@opentelemetry/api': ^1.3.0
 
-<<<<<<< HEAD
-  '@opentelemetry/instrumentation-knex@0.44.0':
-    resolution: {integrity: sha512-SlT0+bLA0Lg3VthGje+bSZatlGHw/vwgQywx0R/5u9QC59FddTQSPJeWNw29M6f8ScORMeUOOTwihlQAn4GkJQ==}
-=======
   '@opentelemetry/instrumentation-knex@0.43.0':
     resolution: {integrity: sha512-mOp0TRQNFFSBj5am0WF67fRO7UZMUmsF3/7HSDja9g3H4pnj+4YNvWWyZn4+q0rGrPtywminAXe0rxtgaGYIqg==}
->>>>>>> 6ff647cc
     engines: {node: '>=14'}
     peerDependencies:
       '@opentelemetry/api': ^1.3.0
 
-<<<<<<< HEAD
-  '@opentelemetry/instrumentation-koa@0.47.0':
-    resolution: {integrity: sha512-HFdvqf2+w8sWOuwtEXayGzdZ2vWpCKEQv5F7+2DSA74Te/Cv4rvb2E5So5/lh+ok4/RAIPuvCbCb/SHQFzMmbw==}
-=======
   '@opentelemetry/instrumentation-koa@0.46.0':
     resolution: {integrity: sha512-RcWXMQdJQANnPUaXbHY5G0Fg6gmleZ/ZtZeSsekWPaZmQq12FGk0L1UwodIgs31OlYfviAZ4yTeytoSUkgo5vQ==}
->>>>>>> 6ff647cc
     engines: {node: '>=14'}
     peerDependencies:
       '@opentelemetry/api': ^1.3.0
 
-<<<<<<< HEAD
-  '@opentelemetry/instrumentation-lru-memoizer@0.44.0':
-    resolution: {integrity: sha512-Tn7emHAlvYDFik3vGU0mdwvWJDwtITtkJ+5eT2cUquct6nIs+H8M47sqMJkCpyPe5QIBJoTOHxmc6mj9lz6zDw==}
-=======
   '@opentelemetry/instrumentation-lru-memoizer@0.43.0':
     resolution: {integrity: sha512-fZc+1eJUV+tFxaB3zkbupiA8SL3vhDUq89HbDNg1asweYrEb9OlHIB+Ot14ZiHUc1qCmmWmZHbPTwa56mVVwzg==}
->>>>>>> 6ff647cc
     engines: {node: '>=14'}
     peerDependencies:
       '@opentelemetry/api': ^1.3.0
 
-<<<<<<< HEAD
-  '@opentelemetry/instrumentation-mongodb@0.51.0':
-    resolution: {integrity: sha512-cMKASxCX4aFxesoj3WK8uoQ0YUrRvnfxaO72QWI2xLu5ZtgX/QvdGBlU3Ehdond5eb74c2s1cqRQUIptBnKz1g==}
-=======
   '@opentelemetry/instrumentation-mongodb@0.50.0':
     resolution: {integrity: sha512-DtwJMjYFXFT5auAvv8aGrBj1h3ciA/dXQom11rxL7B1+Oy3FopSpanvwYxJ+z0qmBrQ1/iMuWELitYqU4LnlkQ==}
->>>>>>> 6ff647cc
     engines: {node: '>=14'}
     peerDependencies:
       '@opentelemetry/api': ^1.3.0
 
-<<<<<<< HEAD
-  '@opentelemetry/instrumentation-mongoose@0.46.0':
-    resolution: {integrity: sha512-mtVv6UeaaSaWTeZtLo4cx4P5/ING2obSqfWGItIFSunQBrYROfhuVe7wdIrFUs2RH1tn2YYpAJyMaRe/bnTTIQ==}
-=======
   '@opentelemetry/instrumentation-mongoose@0.45.0':
     resolution: {integrity: sha512-zHgNh+A01C5baI2mb5dAGyMC7DWmUpOfwpV8axtC0Hd5Uzqv+oqKgKbVDIVhOaDkPxjgVJwYF9YQZl2pw2qxIA==}
->>>>>>> 6ff647cc
     engines: {node: '>=14'}
     peerDependencies:
       '@opentelemetry/api': ^1.3.0
 
-<<<<<<< HEAD
-  '@opentelemetry/instrumentation-mysql2@0.45.0':
-    resolution: {integrity: sha512-qLslv/EPuLj0IXFvcE3b0EqhWI8LKmrgRPIa4gUd8DllbBpqJAvLNJSv3cC6vWwovpbSI3bagNO/3Q2SuXv2xA==}
-=======
   '@opentelemetry/instrumentation-mysql2@0.44.0':
     resolution: {integrity: sha512-e9QY4AGsjGFwmfHd6kBa4yPaQZjAq2FuxMb0BbKlXCAjG+jwqw+sr9xWdJGR60jMsTq52hx3mAlE3dUJ9BipxQ==}
->>>>>>> 6ff647cc
     engines: {node: '>=14'}
     peerDependencies:
       '@opentelemetry/api': ^1.3.0
 
-<<<<<<< HEAD
-  '@opentelemetry/instrumentation-mysql@0.45.0':
-    resolution: {integrity: sha512-tWWyymgwYcTwZ4t8/rLDfPYbOTF3oYB8SxnYMtIQ1zEf5uDm90Ku3i6U/vhaMyfHNlIHvDhvJh+qx5Nc4Z3Acg==}
-=======
   '@opentelemetry/instrumentation-mysql@0.44.0':
     resolution: {integrity: sha512-al7jbXvT/uT1KV8gdNDzaWd5/WXf+mrjrsF0/NtbnqLa0UUFGgQnoK3cyborgny7I+KxWhL8h7YPTf6Zq4nKsg==}
->>>>>>> 6ff647cc
     engines: {node: '>=14'}
     peerDependencies:
       '@opentelemetry/api': ^1.3.0
 
-<<<<<<< HEAD
-  '@opentelemetry/instrumentation-nestjs-core@0.44.0':
-    resolution: {integrity: sha512-t16pQ7A4WYu1yyQJZhRKIfUNvl5PAaF2pEteLvgJb/BWdd1oNuU1rOYt4S825kMy+0q4ngiX281Ss9qiwHfxFQ==}
-=======
   '@opentelemetry/instrumentation-nestjs-core@0.43.0':
     resolution: {integrity: sha512-NEo4RU7HTjiaXk3curqXUvCb9alRiFWxQY//+hvDXwWLlADX2vB6QEmVCeEZrKO+6I/tBrI4vNdAnbCY9ldZVg==}
->>>>>>> 6ff647cc
     engines: {node: '>=14'}
     peerDependencies:
       '@opentelemetry/api': ^1.3.0
 
-<<<<<<< HEAD
-  '@opentelemetry/instrumentation-pg@0.50.0':
-    resolution: {integrity: sha512-TtLxDdYZmBhFswm8UIsrDjh/HFBeDXd4BLmE8h2MxirNHewLJ0VS9UUddKKEverb5Sm2qFVjqRjcU+8Iw4FJ3w==}
-=======
   '@opentelemetry/instrumentation-pg@0.49.0':
     resolution: {integrity: sha512-3alvNNjPXVdAPdY1G7nGRVINbDxRK02+KAugDiEpzw0jFQfU8IzFkSWA4jyU4/GbMxKvHD+XIOEfSjpieSodKw==}
->>>>>>> 6ff647cc
     engines: {node: '>=14'}
     peerDependencies:
       '@opentelemetry/api': ^1.3.0
 
-<<<<<<< HEAD
-  '@opentelemetry/instrumentation-redis-4@0.46.0':
-    resolution: {integrity: sha512-aTUWbzbFMFeRODn3720TZO0tsh/49T8H3h8vVnVKJ+yE36AeW38Uj/8zykQ/9nO8Vrtjr5yKuX3uMiG/W8FKNw==}
-=======
   '@opentelemetry/instrumentation-redis-4@0.45.0':
     resolution: {integrity: sha512-Sjgym1xn3mdxPRH5CNZtoz+bFd3E3NlGIu7FoYr4YrQouCc9PbnmoBcmSkEdDy5LYgzNildPgsjx9l0EKNjKTQ==}
->>>>>>> 6ff647cc
     engines: {node: '>=14'}
     peerDependencies:
       '@opentelemetry/api': ^1.3.0
 
-<<<<<<< HEAD
-  '@opentelemetry/instrumentation-tedious@0.18.0':
-    resolution: {integrity: sha512-9zhjDpUDOtD+coeADnYEJQ0IeLVCj7w/hqzIutdp5NqS1VqTAanaEfsEcSypyvYv5DX3YOsTUoF+nr2wDXPETA==}
-=======
   '@opentelemetry/instrumentation-tedious@0.17.0':
     resolution: {integrity: sha512-yRBz2409an03uVd1Q2jWMt3SqwZqRFyKoWYYX3hBAtPDazJ4w5L+1VOij71TKwgZxZZNdDBXImTQjii+VeuzLg==}
->>>>>>> 6ff647cc
     engines: {node: '>=14'}
     peerDependencies:
       '@opentelemetry/api': ^1.3.0
 
-<<<<<<< HEAD
-  '@opentelemetry/instrumentation-undici@0.10.0':
-    resolution: {integrity: sha512-vm+V255NGw9gaSsPD6CP0oGo8L55BffBc8KnxqsMuc6XiAD1L8SFNzsW0RHhxJFqy9CJaJh+YiJ5EHXuZ5rZBw==}
-=======
   '@opentelemetry/instrumentation-undici@0.9.0':
     resolution: {integrity: sha512-lxc3cpUZ28CqbrWcUHxGW/ObDpMOYbuxF/ZOzeFZq54P9uJ2Cpa8gcrC9F716mtuiMaekwk8D6n34vg/JtkkxQ==}
->>>>>>> 6ff647cc
     engines: {node: '>=14'}
     peerDependencies:
       '@opentelemetry/api': ^1.7.0
@@ -1465,19 +1306,8 @@
     peerDependencies:
       '@opentelemetry/api': ^1.3.0
 
-<<<<<<< HEAD
-  '@opentelemetry/instrumentation@0.57.1':
-    resolution: {integrity: sha512-SgHEKXoVxOjc20ZYusPG3Fh+RLIZTSa4x8QtD3NfgAUDyqdFFS9W1F2ZVbZkqDCdyMcQG02Ok4duUGLHJXHgbA==}
-    engines: {node: '>=14'}
-    peerDependencies:
-      '@opentelemetry/api': ^1.3.0
-
-  '@opentelemetry/instrumentation@0.57.2':
-    resolution: {integrity: sha512-BdBGhQBh8IjZ2oIIX6F2/Q3LKm/FDDKi6ccYKcBTeilh6SNdNKveDOLk73BkSJjQLJk6qe4Yh+hHw1UPhCDdrg==}
-=======
   '@opentelemetry/instrumentation@0.56.0':
     resolution: {integrity: sha512-2KkGBKE+FPXU1F0zKww+stnlUxUTlBvLCiWdP63Z9sqXYeNI/ziNzsxAp4LAdUcTQmXjw1IWgvm5CAb/BHy99w==}
->>>>>>> 6ff647cc
     engines: {node: '>=14'}
     peerDependencies:
       '@opentelemetry/api': ^1.3.0
@@ -1933,22 +1763,6 @@
   '@rushstack/eslint-patch@1.15.0':
     resolution: {integrity: sha512-ojSshQPKwVvSMR8yT2L/QtUkV5SXi/IfDiJ4/8d6UbTPjiHVmxZzUAzGD8Tzks1b9+qQkZa0isUOvYObedITaw==}
 
-<<<<<<< HEAD
-  '@sentry-internal/browser-utils@8.55.0':
-    resolution: {integrity: sha512-ROgqtQfpH/82AQIpESPqPQe0UyWywKJsmVIqi3c5Fh+zkds5LUxnssTj3yNd1x+kxaPDVB023jAP+3ibNgeNDw==}
-    engines: {node: '>=14.18'}
-
-  '@sentry-internal/feedback@8.55.0':
-    resolution: {integrity: sha512-cP3BD/Q6pquVQ+YL+rwCnorKuTXiS9KXW8HNKu4nmmBAyf7urjs+F6Hr1k9MXP5yQ8W3yK7jRWd09Yu6DHWOiw==}
-    engines: {node: '>=14.18'}
-
-  '@sentry-internal/replay-canvas@8.55.0':
-    resolution: {integrity: sha512-nIkfgRWk1091zHdu4NbocQsxZF1rv1f7bbp3tTIlZYbrH62XVZosx5iHAuZG0Zc48AETLE7K4AX9VGjvQj8i9w==}
-    engines: {node: '>=14.18'}
-
-  '@sentry-internal/replay@8.55.0':
-    resolution: {integrity: sha512-roCDEGkORwolxBn8xAKedybY+Jlefq3xYmgN2fr3BTnsXjSYOPC7D1/mYqINBat99nDtvgFvNfRcZPiwwZ1hSw==}
-=======
   '@sentry-internal/browser-utils@8.47.0':
     resolution: {integrity: sha512-vOXzYzHTKkahTLDzWWIA4EiVCQ+Gk+7xGWUlNcR2ZiEPBqYZVb5MjsUozAcc7syrSUy6WicyFjcomZ3rlCVQhg==}
     engines: {node: '>=14.18'}
@@ -1963,20 +1777,14 @@
 
   '@sentry-internal/replay@8.47.0':
     resolution: {integrity: sha512-G/S40ZBORj0HSMLw/uVC6YDEPN/dqVk901vf4VYfml686DEhJrZesfAfp5SydJumQ0NKZQrdtvny+BWnlI5H1w==}
->>>>>>> 6ff647cc
     engines: {node: '>=14.18'}
 
   '@sentry/babel-plugin-component-annotate@2.22.7':
     resolution: {integrity: sha512-aa7XKgZMVl6l04NY+3X7BP7yvQ/s8scn8KzQfTLrGRarziTlMGrsCOBQtCNWXOPEbtxAIHpZ9dsrAn5EJSivOQ==}
     engines: {node: '>= 14'}
 
-<<<<<<< HEAD
-  '@sentry/browser@8.55.0':
-    resolution: {integrity: sha512-1A31mCEWCjaMxJt6qGUK+aDnLDcK6AwLAZnqpSchNysGni1pSn1RWSmk9TBF8qyTds5FH8B31H480uxMPUJ7Cw==}
-=======
   '@sentry/browser@8.47.0':
     resolution: {integrity: sha512-K6BzHisykmbFy/wORtGyfsAlw7ShevLALzu3ReZZZ18dVubO1bjSNjkZQU9MJD5Jcb9oLwkq89n3N9XIBfvdRA==}
->>>>>>> 6ff647cc
     engines: {node: '>=14.18'}
 
   '@sentry/bundler-plugin-core@2.22.7':
@@ -2029,44 +1837,16 @@
     engines: {node: '>= 10'}
     hasBin: true
 
-<<<<<<< HEAD
-  '@sentry/core@8.55.0':
-    resolution: {integrity: sha512-6g7jpbefjHYs821Z+EBJ8r4Z7LT5h80YSWRJaylGS4nW5W5Z2KXzpdnyFarv37O7QjauzVC2E+PABmpkw5/JGA==}
-    engines: {node: '>=14.18'}
-
-  '@sentry/nextjs@8.55.0':
-    resolution: {integrity: sha512-poUjt8KF/6RKn0AwBYgtFu764nduziCYpuLgfDNTs7qAMWBMq3tTnDiXxjwJCDnaPeZRAK2pfoAEZxWSXf+22w==}
-=======
   '@sentry/core@8.47.0':
     resolution: {integrity: sha512-iSEJZMe3DOcqBFZQAqgA3NB2lCWBc4Gv5x/SCri/TVg96wAlss4VrUunSI2Mp0J4jJ5nJcJ2ChqHSBAU48k3FA==}
     engines: {node: '>=14.18'}
 
   '@sentry/nextjs@8.47.0':
     resolution: {integrity: sha512-qr++MBYhyAwF25hGq7LAxe3Xehs+w2V4b8mVxilRYFXNkWFazY1ukZcVzq9pKrrt5uTiURTf68e8eVMraHnHEQ==}
->>>>>>> 6ff647cc
     engines: {node: '>=14.18'}
     peerDependencies:
       next: ^13.2.0 || ^14.0 || ^15.0.0-rc.0
 
-<<<<<<< HEAD
-  '@sentry/node@8.55.0':
-    resolution: {integrity: sha512-h10LJLDTRAzYgay60Oy7moMookqqSZSviCWkkmHZyaDn+4WURnPp5SKhhfrzPRQcXKrweiOwDSHBgn1tweDssg==}
-    engines: {node: '>=14.18'}
-
-  '@sentry/opentelemetry@8.55.0':
-    resolution: {integrity: sha512-UvatdmSr3Xf+4PLBzJNLZ2JjG1yAPWGe/VrJlJAqyTJ2gKeTzgXJJw8rp4pbvNZO8NaTGEYhhO+scLUj0UtLAQ==}
-    engines: {node: '>=14.18'}
-    peerDependencies:
-      '@opentelemetry/api': ^1.9.0
-      '@opentelemetry/context-async-hooks': ^1.30.1
-      '@opentelemetry/core': ^1.30.1
-      '@opentelemetry/instrumentation': ^0.57.1
-      '@opentelemetry/sdk-trace-base': ^1.30.1
-      '@opentelemetry/semantic-conventions': ^1.28.0
-
-  '@sentry/react@8.55.0':
-    resolution: {integrity: sha512-/qNBvFLpvSa/Rmia0jpKfJdy16d4YZaAnH/TuKLAtm0BWlsPQzbXCU4h8C5Hsst0Do0zG613MEtEmWpWrVOqWA==}
-=======
   '@sentry/node@8.47.0':
     resolution: {integrity: sha512-tMzeU3KkmDi2OVvSu+Ah5pwoi7srsSyc1DovBbRQU96RFf/lOFzGe9JERa1MyDUqqLH95NqnPTNsa4Amb8/Vxg==}
     engines: {node: '>=14.18'}
@@ -2083,18 +1863,12 @@
 
   '@sentry/react@8.47.0':
     resolution: {integrity: sha512-SRk2Up+qBTow4rQGiRXViC2i4M5w/tae5w8I/rmX+IxFoPyh8wXERcLAj/8xbbRm8aR+A4i5gNgfFtrYsyFJFA==}
->>>>>>> 6ff647cc
     engines: {node: '>=14.18'}
     peerDependencies:
       react: ^16.14.0 || 17.x || 18.x || 19.x
 
-<<<<<<< HEAD
-  '@sentry/vercel-edge@8.55.0':
-    resolution: {integrity: sha512-uDoHz+iBjkXsyRStodZxHssMXj7WbOrDkFLy7ggCtvREBg2n4CRS4OcBu+kAwZOysOZblAtx/ZOdIMW1kJXswQ==}
-=======
   '@sentry/vercel-edge@8.47.0':
     resolution: {integrity: sha512-oEVyoFehBnbao1aKd5OagkA5H2zowMsbgRZRPLFHELCSyoJbpShEM6L33rVvDz9xnkcaahuEO8op9U/4pUj1vA==}
->>>>>>> 6ff647cc
     engines: {node: '>=14.18'}
 
   '@sentry/webpack-plugin@2.22.7':
@@ -3086,12 +2860,6 @@
   caniuse-lite@1.0.30001761:
     resolution: {integrity: sha512-JF9ptu1vP2coz98+5051jZ4PwQgd2ni8A+gYSN7EA7dPKIMf0pDlSUxhdmVOaV3/fYK5uWBkgSXJaRLr4+3A6g==}
 
-<<<<<<< HEAD
-  caniuse-lite@1.0.30001762:
-    resolution: {integrity: sha512-PxZwGNvH7Ak8WX5iXzoK1KPZttBXNPuaOvI2ZYU7NrlM+d9Ov+TUvlLOBNGzVXAntMSMMlJPd+jY6ovrVjSmUw==}
-
-=======
->>>>>>> 6ff647cc
   chalk@3.0.0:
     resolution: {integrity: sha512-4D3B6Wf41KOYRFdszmDqMCGq5VV/uMAB273JILmO+3jAlh8X4qDtdtgCR3fxtbLEMzSx22QdhnDcJvu2u1fVwg==}
     engines: {node: '>=8'}
@@ -5908,30 +5676,6 @@
     optionalDependencies:
       zod: 3.25.76
 
-<<<<<<< HEAD
-  '@aws-crypto/crc32@5.2.0':
-    dependencies:
-      '@aws-crypto/util': 5.2.0
-      '@aws-sdk/types': 3.957.0
-      tslib: 2.8.1
-
-  '@aws-crypto/crc32c@5.2.0':
-    dependencies:
-      '@aws-crypto/util': 5.2.0
-      '@aws-sdk/types': 3.957.0
-      tslib: 2.8.1
-
-  '@aws-crypto/sha1-browser@5.2.0':
-    dependencies:
-      '@aws-crypto/supports-web-crypto': 5.2.0
-      '@aws-crypto/util': 5.2.0
-      '@aws-sdk/types': 3.957.0
-      '@aws-sdk/util-locate-window': 3.957.0
-      '@smithy/util-utf8': 2.3.0
-      tslib: 2.8.1
-
-=======
->>>>>>> 6ff647cc
   '@aws-crypto/sha256-browser@5.2.0':
     dependencies:
       '@aws-crypto/sha256-js': 5.2.0
@@ -7166,97 +6910,50 @@
     dependencies:
       '@opentelemetry/api': 1.9.0
 
-<<<<<<< HEAD
-  '@opentelemetry/api-logs@0.57.1':
+  '@opentelemetry/api-logs@0.56.0':
     dependencies:
       '@opentelemetry/api': 1.9.0
 
-  '@opentelemetry/api-logs@0.57.2':
-=======
-  '@opentelemetry/api-logs@0.56.0':
->>>>>>> 6ff647cc
+  '@opentelemetry/api@1.9.0': {}
+
+  '@opentelemetry/context-async-hooks@1.30.1(@opentelemetry/api@1.9.0)':
     dependencies:
       '@opentelemetry/api': 1.9.0
 
-  '@opentelemetry/api@1.9.0': {}
-
-  '@opentelemetry/context-async-hooks@1.30.1(@opentelemetry/api@1.9.0)':
-    dependencies:
-      '@opentelemetry/api': 1.9.0
-
-<<<<<<< HEAD
-  '@opentelemetry/context-async-hooks@2.2.0(@opentelemetry/api@1.9.0)':
-=======
   '@opentelemetry/core@1.29.0(@opentelemetry/api@1.9.0)':
     dependencies:
       '@opentelemetry/api': 1.9.0
       '@opentelemetry/semantic-conventions': 1.28.0
 
   '@opentelemetry/core@1.30.1(@opentelemetry/api@1.9.0)':
->>>>>>> 6ff647cc
     dependencies:
       '@opentelemetry/api': 1.9.0
       '@opentelemetry/semantic-conventions': 1.28.0
 
-  '@opentelemetry/core@1.30.1(@opentelemetry/api@1.9.0)':
-    dependencies:
-      '@opentelemetry/api': 1.9.0
-      '@opentelemetry/semantic-conventions': 1.28.0
-
   '@opentelemetry/core@2.2.0(@opentelemetry/api@1.9.0)':
     dependencies:
       '@opentelemetry/api': 1.9.0
       '@opentelemetry/semantic-conventions': 1.38.0
 
-<<<<<<< HEAD
-  '@opentelemetry/instrumentation-amqplib@0.46.1(@opentelemetry/api@1.9.0)':
-    dependencies:
-      '@opentelemetry/api': 1.9.0
-      '@opentelemetry/core': 1.30.1(@opentelemetry/api@1.9.0)
-      '@opentelemetry/instrumentation': 0.57.2(@opentelemetry/api@1.9.0)
-=======
   '@opentelemetry/instrumentation-amqplib@0.45.0(@opentelemetry/api@1.9.0)':
     dependencies:
       '@opentelemetry/api': 1.9.0
       '@opentelemetry/core': 1.30.1(@opentelemetry/api@1.9.0)
       '@opentelemetry/instrumentation': 0.56.0(@opentelemetry/api@1.9.0)
->>>>>>> 6ff647cc
       '@opentelemetry/semantic-conventions': 1.38.0
     transitivePeerDependencies:
       - supports-color
 
-<<<<<<< HEAD
-  '@opentelemetry/instrumentation-connect@0.43.0(@opentelemetry/api@1.9.0)':
-    dependencies:
-      '@opentelemetry/api': 1.9.0
-      '@opentelemetry/core': 1.30.1(@opentelemetry/api@1.9.0)
-      '@opentelemetry/instrumentation': 0.57.2(@opentelemetry/api@1.9.0)
-=======
   '@opentelemetry/instrumentation-connect@0.42.0(@opentelemetry/api@1.9.0)':
     dependencies:
       '@opentelemetry/api': 1.9.0
       '@opentelemetry/core': 1.30.1(@opentelemetry/api@1.9.0)
       '@opentelemetry/instrumentation': 0.56.0(@opentelemetry/api@1.9.0)
->>>>>>> 6ff647cc
       '@opentelemetry/semantic-conventions': 1.38.0
       '@types/connect': 3.4.36
     transitivePeerDependencies:
       - supports-color
 
-<<<<<<< HEAD
-  '@opentelemetry/instrumentation-dataloader@0.16.0(@opentelemetry/api@1.9.0)':
-    dependencies:
-      '@opentelemetry/api': 1.9.0
-      '@opentelemetry/instrumentation': 0.57.2(@opentelemetry/api@1.9.0)
-    transitivePeerDependencies:
-      - supports-color
-
-  '@opentelemetry/instrumentation-express@0.47.0(@opentelemetry/api@1.9.0)':
-    dependencies:
-      '@opentelemetry/api': 1.9.0
-      '@opentelemetry/core': 1.30.1(@opentelemetry/api@1.9.0)
-      '@opentelemetry/instrumentation': 0.57.2(@opentelemetry/api@1.9.0)
-=======
   '@opentelemetry/instrumentation-dataloader@0.15.0(@opentelemetry/api@1.9.0)':
     dependencies:
       '@opentelemetry/api': 1.9.0
@@ -7269,57 +6966,19 @@
       '@opentelemetry/api': 1.9.0
       '@opentelemetry/core': 1.30.1(@opentelemetry/api@1.9.0)
       '@opentelemetry/instrumentation': 0.56.0(@opentelemetry/api@1.9.0)
->>>>>>> 6ff647cc
       '@opentelemetry/semantic-conventions': 1.38.0
     transitivePeerDependencies:
       - supports-color
 
-<<<<<<< HEAD
-  '@opentelemetry/instrumentation-fastify@0.44.1(@opentelemetry/api@1.9.0)':
-    dependencies:
-      '@opentelemetry/api': 1.9.0
-      '@opentelemetry/core': 1.30.1(@opentelemetry/api@1.9.0)
-      '@opentelemetry/instrumentation': 0.57.2(@opentelemetry/api@1.9.0)
-=======
   '@opentelemetry/instrumentation-fastify@0.43.0(@opentelemetry/api@1.9.0)':
     dependencies:
       '@opentelemetry/api': 1.9.0
       '@opentelemetry/core': 1.30.1(@opentelemetry/api@1.9.0)
       '@opentelemetry/instrumentation': 0.56.0(@opentelemetry/api@1.9.0)
->>>>>>> 6ff647cc
       '@opentelemetry/semantic-conventions': 1.38.0
     transitivePeerDependencies:
       - supports-color
 
-<<<<<<< HEAD
-  '@opentelemetry/instrumentation-fs@0.19.0(@opentelemetry/api@1.9.0)':
-    dependencies:
-      '@opentelemetry/api': 1.9.0
-      '@opentelemetry/core': 1.30.1(@opentelemetry/api@1.9.0)
-      '@opentelemetry/instrumentation': 0.57.2(@opentelemetry/api@1.9.0)
-    transitivePeerDependencies:
-      - supports-color
-
-  '@opentelemetry/instrumentation-generic-pool@0.43.0(@opentelemetry/api@1.9.0)':
-    dependencies:
-      '@opentelemetry/api': 1.9.0
-      '@opentelemetry/instrumentation': 0.57.2(@opentelemetry/api@1.9.0)
-    transitivePeerDependencies:
-      - supports-color
-
-  '@opentelemetry/instrumentation-graphql@0.47.0(@opentelemetry/api@1.9.0)':
-    dependencies:
-      '@opentelemetry/api': 1.9.0
-      '@opentelemetry/instrumentation': 0.57.2(@opentelemetry/api@1.9.0)
-    transitivePeerDependencies:
-      - supports-color
-
-  '@opentelemetry/instrumentation-hapi@0.45.1(@opentelemetry/api@1.9.0)':
-    dependencies:
-      '@opentelemetry/api': 1.9.0
-      '@opentelemetry/core': 1.30.1(@opentelemetry/api@1.9.0)
-      '@opentelemetry/instrumentation': 0.57.2(@opentelemetry/api@1.9.0)
-=======
   '@opentelemetry/instrumentation-fs@0.18.0(@opentelemetry/api@1.9.0)':
     dependencies:
       '@opentelemetry/api': 1.9.0
@@ -7347,114 +7006,31 @@
       '@opentelemetry/api': 1.9.0
       '@opentelemetry/core': 1.30.1(@opentelemetry/api@1.9.0)
       '@opentelemetry/instrumentation': 0.56.0(@opentelemetry/api@1.9.0)
->>>>>>> 6ff647cc
       '@opentelemetry/semantic-conventions': 1.38.0
     transitivePeerDependencies:
       - supports-color
 
-<<<<<<< HEAD
-  '@opentelemetry/instrumentation-http@0.57.1(@opentelemetry/api@1.9.0)':
-    dependencies:
-      '@opentelemetry/api': 1.9.0
-      '@opentelemetry/core': 1.30.1(@opentelemetry/api@1.9.0)
-      '@opentelemetry/instrumentation': 0.57.1(@opentelemetry/api@1.9.0)
-=======
   '@opentelemetry/instrumentation-http@0.56.0(@opentelemetry/api@1.9.0)':
     dependencies:
       '@opentelemetry/api': 1.9.0
       '@opentelemetry/core': 1.29.0(@opentelemetry/api@1.9.0)
       '@opentelemetry/instrumentation': 0.56.0(@opentelemetry/api@1.9.0)
->>>>>>> 6ff647cc
       '@opentelemetry/semantic-conventions': 1.28.0
       forwarded-parse: 2.1.2
       semver: 7.7.3
     transitivePeerDependencies:
       - supports-color
 
-<<<<<<< HEAD
-  '@opentelemetry/instrumentation-ioredis@0.47.0(@opentelemetry/api@1.9.0)':
-    dependencies:
-      '@opentelemetry/api': 1.9.0
-      '@opentelemetry/instrumentation': 0.57.2(@opentelemetry/api@1.9.0)
-=======
   '@opentelemetry/instrumentation-ioredis@0.46.0(@opentelemetry/api@1.9.0)':
     dependencies:
       '@opentelemetry/api': 1.9.0
       '@opentelemetry/instrumentation': 0.56.0(@opentelemetry/api@1.9.0)
->>>>>>> 6ff647cc
       '@opentelemetry/redis-common': 0.36.2
       '@opentelemetry/semantic-conventions': 1.38.0
     transitivePeerDependencies:
       - supports-color
 
-<<<<<<< HEAD
-  '@opentelemetry/instrumentation-kafkajs@0.7.0(@opentelemetry/api@1.9.0)':
-    dependencies:
-      '@opentelemetry/api': 1.9.0
-      '@opentelemetry/instrumentation': 0.57.2(@opentelemetry/api@1.9.0)
-=======
   '@opentelemetry/instrumentation-kafkajs@0.6.0(@opentelemetry/api@1.9.0)':
-    dependencies:
-      '@opentelemetry/api': 1.9.0
-      '@opentelemetry/instrumentation': 0.56.0(@opentelemetry/api@1.9.0)
->>>>>>> 6ff647cc
-      '@opentelemetry/semantic-conventions': 1.38.0
-    transitivePeerDependencies:
-      - supports-color
-
-<<<<<<< HEAD
-  '@opentelemetry/instrumentation-knex@0.44.0(@opentelemetry/api@1.9.0)':
-    dependencies:
-      '@opentelemetry/api': 1.9.0
-      '@opentelemetry/instrumentation': 0.57.2(@opentelemetry/api@1.9.0)
-=======
-  '@opentelemetry/instrumentation-knex@0.43.0(@opentelemetry/api@1.9.0)':
-    dependencies:
-      '@opentelemetry/api': 1.9.0
-      '@opentelemetry/instrumentation': 0.56.0(@opentelemetry/api@1.9.0)
->>>>>>> 6ff647cc
-      '@opentelemetry/semantic-conventions': 1.38.0
-    transitivePeerDependencies:
-      - supports-color
-
-<<<<<<< HEAD
-  '@opentelemetry/instrumentation-koa@0.47.0(@opentelemetry/api@1.9.0)':
-    dependencies:
-      '@opentelemetry/api': 1.9.0
-      '@opentelemetry/core': 1.30.1(@opentelemetry/api@1.9.0)
-      '@opentelemetry/instrumentation': 0.57.2(@opentelemetry/api@1.9.0)
-=======
-  '@opentelemetry/instrumentation-koa@0.46.0(@opentelemetry/api@1.9.0)':
-    dependencies:
-      '@opentelemetry/api': 1.9.0
-      '@opentelemetry/core': 1.30.1(@opentelemetry/api@1.9.0)
-      '@opentelemetry/instrumentation': 0.56.0(@opentelemetry/api@1.9.0)
->>>>>>> 6ff647cc
-      '@opentelemetry/semantic-conventions': 1.38.0
-    transitivePeerDependencies:
-      - supports-color
-
-<<<<<<< HEAD
-  '@opentelemetry/instrumentation-lru-memoizer@0.44.0(@opentelemetry/api@1.9.0)':
-    dependencies:
-      '@opentelemetry/api': 1.9.0
-      '@opentelemetry/instrumentation': 0.57.2(@opentelemetry/api@1.9.0)
-    transitivePeerDependencies:
-      - supports-color
-
-  '@opentelemetry/instrumentation-mongodb@0.51.0(@opentelemetry/api@1.9.0)':
-    dependencies:
-      '@opentelemetry/api': 1.9.0
-      '@opentelemetry/instrumentation': 0.57.2(@opentelemetry/api@1.9.0)
-=======
-  '@opentelemetry/instrumentation-lru-memoizer@0.43.0(@opentelemetry/api@1.9.0)':
-    dependencies:
-      '@opentelemetry/api': 1.9.0
-      '@opentelemetry/instrumentation': 0.56.0(@opentelemetry/api@1.9.0)
-    transitivePeerDependencies:
-      - supports-color
-
-  '@opentelemetry/instrumentation-mongodb@0.50.0(@opentelemetry/api@1.9.0)':
     dependencies:
       '@opentelemetry/api': 1.9.0
       '@opentelemetry/instrumentation': 0.56.0(@opentelemetry/api@1.9.0)
@@ -7462,58 +7038,47 @@
     transitivePeerDependencies:
       - supports-color
 
-  '@opentelemetry/instrumentation-mongoose@0.45.0(@opentelemetry/api@1.9.0)':
+  '@opentelemetry/instrumentation-knex@0.43.0(@opentelemetry/api@1.9.0)':
+    dependencies:
+      '@opentelemetry/api': 1.9.0
+      '@opentelemetry/instrumentation': 0.56.0(@opentelemetry/api@1.9.0)
+      '@opentelemetry/semantic-conventions': 1.38.0
+    transitivePeerDependencies:
+      - supports-color
+
+  '@opentelemetry/instrumentation-koa@0.46.0(@opentelemetry/api@1.9.0)':
     dependencies:
       '@opentelemetry/api': 1.9.0
       '@opentelemetry/core': 1.30.1(@opentelemetry/api@1.9.0)
       '@opentelemetry/instrumentation': 0.56.0(@opentelemetry/api@1.9.0)
->>>>>>> 6ff647cc
       '@opentelemetry/semantic-conventions': 1.38.0
     transitivePeerDependencies:
       - supports-color
 
-<<<<<<< HEAD
-  '@opentelemetry/instrumentation-mongoose@0.46.0(@opentelemetry/api@1.9.0)':
+  '@opentelemetry/instrumentation-lru-memoizer@0.43.0(@opentelemetry/api@1.9.0)':
     dependencies:
       '@opentelemetry/api': 1.9.0
-      '@opentelemetry/core': 1.30.1(@opentelemetry/api@1.9.0)
-      '@opentelemetry/instrumentation': 0.57.2(@opentelemetry/api@1.9.0)
+      '@opentelemetry/instrumentation': 0.56.0(@opentelemetry/api@1.9.0)
+    transitivePeerDependencies:
+      - supports-color
+
+  '@opentelemetry/instrumentation-mongodb@0.50.0(@opentelemetry/api@1.9.0)':
+    dependencies:
+      '@opentelemetry/api': 1.9.0
+      '@opentelemetry/instrumentation': 0.56.0(@opentelemetry/api@1.9.0)
       '@opentelemetry/semantic-conventions': 1.38.0
     transitivePeerDependencies:
       - supports-color
 
-  '@opentelemetry/instrumentation-mysql2@0.45.0(@opentelemetry/api@1.9.0)':
+  '@opentelemetry/instrumentation-mongoose@0.45.0(@opentelemetry/api@1.9.0)':
     dependencies:
       '@opentelemetry/api': 1.9.0
-      '@opentelemetry/instrumentation': 0.57.2(@opentelemetry/api@1.9.0)
-      '@opentelemetry/semantic-conventions': 1.38.0
-      '@opentelemetry/sql-common': 0.40.1(@opentelemetry/api@1.9.0)
-    transitivePeerDependencies:
-      - supports-color
-
-  '@opentelemetry/instrumentation-mysql@0.45.0(@opentelemetry/api@1.9.0)':
-    dependencies:
-      '@opentelemetry/api': 1.9.0
-      '@opentelemetry/instrumentation': 0.57.2(@opentelemetry/api@1.9.0)
-      '@opentelemetry/semantic-conventions': 1.38.0
-      '@types/mysql': 2.15.26
-    transitivePeerDependencies:
-      - supports-color
-
-  '@opentelemetry/instrumentation-nestjs-core@0.44.0(@opentelemetry/api@1.9.0)':
-    dependencies:
-      '@opentelemetry/api': 1.9.0
-      '@opentelemetry/instrumentation': 0.57.2(@opentelemetry/api@1.9.0)
+      '@opentelemetry/core': 1.30.1(@opentelemetry/api@1.9.0)
+      '@opentelemetry/instrumentation': 0.56.0(@opentelemetry/api@1.9.0)
       '@opentelemetry/semantic-conventions': 1.38.0
     transitivePeerDependencies:
       - supports-color
 
-  '@opentelemetry/instrumentation-pg@0.50.0(@opentelemetry/api@1.9.0)':
-    dependencies:
-      '@opentelemetry/api': 1.9.0
-      '@opentelemetry/core': 1.30.1(@opentelemetry/api@1.9.0)
-      '@opentelemetry/instrumentation': 0.57.2(@opentelemetry/api@1.9.0)
-=======
   '@opentelemetry/instrumentation-mysql2@0.44.0(@opentelemetry/api@1.9.0)':
     dependencies:
       '@opentelemetry/api': 1.9.0
@@ -7545,7 +7110,6 @@
       '@opentelemetry/api': 1.9.0
       '@opentelemetry/core': 1.30.1(@opentelemetry/api@1.9.0)
       '@opentelemetry/instrumentation': 0.56.0(@opentelemetry/api@1.9.0)
->>>>>>> 6ff647cc
       '@opentelemetry/semantic-conventions': 1.27.0
       '@opentelemetry/sql-common': 0.40.1(@opentelemetry/api@1.9.0)
       '@types/pg': 8.6.1
@@ -7553,51 +7117,29 @@
     transitivePeerDependencies:
       - supports-color
 
-<<<<<<< HEAD
-  '@opentelemetry/instrumentation-redis-4@0.46.0(@opentelemetry/api@1.9.0)':
-    dependencies:
-      '@opentelemetry/api': 1.9.0
-      '@opentelemetry/instrumentation': 0.57.2(@opentelemetry/api@1.9.0)
-=======
   '@opentelemetry/instrumentation-redis-4@0.45.0(@opentelemetry/api@1.9.0)':
     dependencies:
       '@opentelemetry/api': 1.9.0
       '@opentelemetry/instrumentation': 0.56.0(@opentelemetry/api@1.9.0)
->>>>>>> 6ff647cc
       '@opentelemetry/redis-common': 0.36.2
       '@opentelemetry/semantic-conventions': 1.38.0
     transitivePeerDependencies:
       - supports-color
 
-<<<<<<< HEAD
-  '@opentelemetry/instrumentation-tedious@0.18.0(@opentelemetry/api@1.9.0)':
-    dependencies:
-      '@opentelemetry/api': 1.9.0
-      '@opentelemetry/instrumentation': 0.57.2(@opentelemetry/api@1.9.0)
-=======
   '@opentelemetry/instrumentation-tedious@0.17.0(@opentelemetry/api@1.9.0)':
     dependencies:
       '@opentelemetry/api': 1.9.0
       '@opentelemetry/instrumentation': 0.56.0(@opentelemetry/api@1.9.0)
->>>>>>> 6ff647cc
       '@opentelemetry/semantic-conventions': 1.38.0
       '@types/tedious': 4.0.14
     transitivePeerDependencies:
       - supports-color
 
-<<<<<<< HEAD
-  '@opentelemetry/instrumentation-undici@0.10.0(@opentelemetry/api@1.9.0)':
-    dependencies:
-      '@opentelemetry/api': 1.9.0
-      '@opentelemetry/core': 1.30.1(@opentelemetry/api@1.9.0)
-      '@opentelemetry/instrumentation': 0.57.2(@opentelemetry/api@1.9.0)
-=======
   '@opentelemetry/instrumentation-undici@0.9.0(@opentelemetry/api@1.9.0)':
     dependencies:
       '@opentelemetry/api': 1.9.0
       '@opentelemetry/core': 1.30.1(@opentelemetry/api@1.9.0)
       '@opentelemetry/instrumentation': 0.56.0(@opentelemetry/api@1.9.0)
->>>>>>> 6ff647cc
     transitivePeerDependencies:
       - supports-color
 
@@ -7622,29 +7164,10 @@
     transitivePeerDependencies:
       - supports-color
 
-<<<<<<< HEAD
-  '@opentelemetry/instrumentation@0.57.1(@opentelemetry/api@1.9.0)':
-    dependencies:
-      '@opentelemetry/api': 1.9.0
-      '@opentelemetry/api-logs': 0.57.1
-      '@types/shimmer': 1.2.0
-      import-in-the-middle: 1.15.0
-      require-in-the-middle: 7.5.2
-      semver: 7.7.3
-      shimmer: 1.2.1
-    transitivePeerDependencies:
-      - supports-color
-
-  '@opentelemetry/instrumentation@0.57.2(@opentelemetry/api@1.9.0)':
-    dependencies:
-      '@opentelemetry/api': 1.9.0
-      '@opentelemetry/api-logs': 0.57.2
-=======
   '@opentelemetry/instrumentation@0.56.0(@opentelemetry/api@1.9.0)':
     dependencies:
       '@opentelemetry/api': 1.9.0
       '@opentelemetry/api-logs': 0.56.0
->>>>>>> 6ff647cc
       '@types/shimmer': 1.2.0
       import-in-the-middle: 1.15.0
       require-in-the-middle: 7.5.2
@@ -8070,35 +7593,6 @@
 
   '@rushstack/eslint-patch@1.15.0': {}
 
-<<<<<<< HEAD
-  '@sentry-internal/browser-utils@8.55.0':
-    dependencies:
-      '@sentry/core': 8.55.0
-
-  '@sentry-internal/feedback@8.55.0':
-    dependencies:
-      '@sentry/core': 8.55.0
-
-  '@sentry-internal/replay-canvas@8.55.0':
-    dependencies:
-      '@sentry-internal/replay': 8.55.0
-      '@sentry/core': 8.55.0
-
-  '@sentry-internal/replay@8.55.0':
-    dependencies:
-      '@sentry-internal/browser-utils': 8.55.0
-      '@sentry/core': 8.55.0
-
-  '@sentry/babel-plugin-component-annotate@2.22.7': {}
-
-  '@sentry/browser@8.55.0':
-    dependencies:
-      '@sentry-internal/browser-utils': 8.55.0
-      '@sentry-internal/feedback': 8.55.0
-      '@sentry-internal/replay': 8.55.0
-      '@sentry-internal/replay-canvas': 8.55.0
-      '@sentry/core': 8.55.0
-=======
   '@sentry-internal/browser-utils@8.47.0':
     dependencies:
       '@sentry/core': 8.47.0
@@ -8126,7 +7620,6 @@
       '@sentry-internal/replay': 8.47.0
       '@sentry-internal/replay-canvas': 8.47.0
       '@sentry/core': 8.47.0
->>>>>>> 6ff647cc
 
   '@sentry/bundler-plugin-core@2.22.7':
     dependencies:
@@ -8182,34 +7675,19 @@
       - encoding
       - supports-color
 
-<<<<<<< HEAD
-  '@sentry/core@8.55.0': {}
-
-  '@sentry/nextjs@8.55.0(@opentelemetry/context-async-hooks@2.2.0(@opentelemetry/api@1.9.0))(@opentelemetry/core@2.2.0(@opentelemetry/api@1.9.0))(@opentelemetry/instrumentation@0.208.0(@opentelemetry/api@1.9.0))(@opentelemetry/sdk-trace-base@2.2.0(@opentelemetry/api@1.9.0))(next@15.1.7(@babel/core@7.28.5)(@opentelemetry/api@1.9.0)(@playwright/test@1.57.0)(react-dom@19.2.3(react@19.2.3))(react@19.2.3))(react@19.2.3)(webpack@5.104.1)':
-=======
   '@sentry/core@8.47.0': {}
 
   '@sentry/nextjs@8.47.0(@opentelemetry/core@2.2.0(@opentelemetry/api@1.9.0))(@opentelemetry/instrumentation@0.208.0(@opentelemetry/api@1.9.0))(@opentelemetry/sdk-trace-base@2.2.0(@opentelemetry/api@1.9.0))(next@15.1.7(@babel/core@7.28.5)(@opentelemetry/api@1.9.0)(@playwright/test@1.57.0)(react-dom@19.2.3(react@19.2.3))(react@19.2.3))(react@19.2.3)(webpack@5.104.1)':
->>>>>>> 6ff647cc
     dependencies:
       '@opentelemetry/api': 1.9.0
       '@opentelemetry/semantic-conventions': 1.38.0
       '@rollup/plugin-commonjs': 28.0.1(rollup@3.29.5)
-<<<<<<< HEAD
-      '@sentry-internal/browser-utils': 8.55.0
-      '@sentry/core': 8.55.0
-      '@sentry/node': 8.55.0
-      '@sentry/opentelemetry': 8.55.0(@opentelemetry/api@1.9.0)(@opentelemetry/context-async-hooks@2.2.0(@opentelemetry/api@1.9.0))(@opentelemetry/core@2.2.0(@opentelemetry/api@1.9.0))(@opentelemetry/instrumentation@0.208.0(@opentelemetry/api@1.9.0))(@opentelemetry/sdk-trace-base@2.2.0(@opentelemetry/api@1.9.0))(@opentelemetry/semantic-conventions@1.38.0)
-      '@sentry/react': 8.55.0(react@19.2.3)
-      '@sentry/vercel-edge': 8.55.0
-=======
       '@sentry-internal/browser-utils': 8.47.0
       '@sentry/core': 8.47.0
       '@sentry/node': 8.47.0
       '@sentry/opentelemetry': 8.47.0(@opentelemetry/api@1.9.0)(@opentelemetry/core@2.2.0(@opentelemetry/api@1.9.0))(@opentelemetry/instrumentation@0.208.0(@opentelemetry/api@1.9.0))(@opentelemetry/sdk-trace-base@2.2.0(@opentelemetry/api@1.9.0))(@opentelemetry/semantic-conventions@1.38.0)
       '@sentry/react': 8.47.0(react@19.2.3)
       '@sentry/vercel-edge': 8.47.0
->>>>>>> 6ff647cc
       '@sentry/webpack-plugin': 2.22.7(webpack@5.104.1)
       chalk: 3.0.0
       next: 15.1.7(@babel/core@7.28.5)(@opentelemetry/api@1.9.0)(@playwright/test@1.57.0)(react-dom@19.2.3(react@19.2.3))(react@19.2.3)
@@ -8225,42 +7703,11 @@
       - supports-color
       - webpack
 
-<<<<<<< HEAD
-  '@sentry/node@8.55.0':
-=======
   '@sentry/node@8.47.0':
->>>>>>> 6ff647cc
     dependencies:
       '@opentelemetry/api': 1.9.0
       '@opentelemetry/context-async-hooks': 1.30.1(@opentelemetry/api@1.9.0)
       '@opentelemetry/core': 1.30.1(@opentelemetry/api@1.9.0)
-<<<<<<< HEAD
-      '@opentelemetry/instrumentation': 0.57.2(@opentelemetry/api@1.9.0)
-      '@opentelemetry/instrumentation-amqplib': 0.46.1(@opentelemetry/api@1.9.0)
-      '@opentelemetry/instrumentation-connect': 0.43.0(@opentelemetry/api@1.9.0)
-      '@opentelemetry/instrumentation-dataloader': 0.16.0(@opentelemetry/api@1.9.0)
-      '@opentelemetry/instrumentation-express': 0.47.0(@opentelemetry/api@1.9.0)
-      '@opentelemetry/instrumentation-fastify': 0.44.1(@opentelemetry/api@1.9.0)
-      '@opentelemetry/instrumentation-fs': 0.19.0(@opentelemetry/api@1.9.0)
-      '@opentelemetry/instrumentation-generic-pool': 0.43.0(@opentelemetry/api@1.9.0)
-      '@opentelemetry/instrumentation-graphql': 0.47.0(@opentelemetry/api@1.9.0)
-      '@opentelemetry/instrumentation-hapi': 0.45.1(@opentelemetry/api@1.9.0)
-      '@opentelemetry/instrumentation-http': 0.57.1(@opentelemetry/api@1.9.0)
-      '@opentelemetry/instrumentation-ioredis': 0.47.0(@opentelemetry/api@1.9.0)
-      '@opentelemetry/instrumentation-kafkajs': 0.7.0(@opentelemetry/api@1.9.0)
-      '@opentelemetry/instrumentation-knex': 0.44.0(@opentelemetry/api@1.9.0)
-      '@opentelemetry/instrumentation-koa': 0.47.0(@opentelemetry/api@1.9.0)
-      '@opentelemetry/instrumentation-lru-memoizer': 0.44.0(@opentelemetry/api@1.9.0)
-      '@opentelemetry/instrumentation-mongodb': 0.51.0(@opentelemetry/api@1.9.0)
-      '@opentelemetry/instrumentation-mongoose': 0.46.0(@opentelemetry/api@1.9.0)
-      '@opentelemetry/instrumentation-mysql': 0.45.0(@opentelemetry/api@1.9.0)
-      '@opentelemetry/instrumentation-mysql2': 0.45.0(@opentelemetry/api@1.9.0)
-      '@opentelemetry/instrumentation-nestjs-core': 0.44.0(@opentelemetry/api@1.9.0)
-      '@opentelemetry/instrumentation-pg': 0.50.0(@opentelemetry/api@1.9.0)
-      '@opentelemetry/instrumentation-redis-4': 0.46.0(@opentelemetry/api@1.9.0)
-      '@opentelemetry/instrumentation-tedious': 0.18.0(@opentelemetry/api@1.9.0)
-      '@opentelemetry/instrumentation-undici': 0.10.0(@opentelemetry/api@1.9.0)
-=======
       '@opentelemetry/instrumentation': 0.56.0(@opentelemetry/api@1.9.0)
       '@opentelemetry/instrumentation-amqplib': 0.45.0(@opentelemetry/api@1.9.0)
       '@opentelemetry/instrumentation-connect': 0.42.0(@opentelemetry/api@1.9.0)
@@ -8286,35 +7733,16 @@
       '@opentelemetry/instrumentation-redis-4': 0.45.0(@opentelemetry/api@1.9.0)
       '@opentelemetry/instrumentation-tedious': 0.17.0(@opentelemetry/api@1.9.0)
       '@opentelemetry/instrumentation-undici': 0.9.0(@opentelemetry/api@1.9.0)
->>>>>>> 6ff647cc
       '@opentelemetry/resources': 1.30.1(@opentelemetry/api@1.9.0)
       '@opentelemetry/sdk-trace-base': 1.30.1(@opentelemetry/api@1.9.0)
       '@opentelemetry/semantic-conventions': 1.38.0
       '@prisma/instrumentation': 5.22.0
-<<<<<<< HEAD
-      '@sentry/core': 8.55.0
-      '@sentry/opentelemetry': 8.55.0(@opentelemetry/api@1.9.0)(@opentelemetry/context-async-hooks@1.30.1(@opentelemetry/api@1.9.0))(@opentelemetry/core@1.30.1(@opentelemetry/api@1.9.0))(@opentelemetry/instrumentation@0.57.2(@opentelemetry/api@1.9.0))(@opentelemetry/sdk-trace-base@1.30.1(@opentelemetry/api@1.9.0))(@opentelemetry/semantic-conventions@1.38.0)
-=======
       '@sentry/core': 8.47.0
       '@sentry/opentelemetry': 8.47.0(@opentelemetry/api@1.9.0)(@opentelemetry/core@1.30.1(@opentelemetry/api@1.9.0))(@opentelemetry/instrumentation@0.56.0(@opentelemetry/api@1.9.0))(@opentelemetry/sdk-trace-base@1.30.1(@opentelemetry/api@1.9.0))(@opentelemetry/semantic-conventions@1.38.0)
->>>>>>> 6ff647cc
       import-in-the-middle: 1.15.0
     transitivePeerDependencies:
       - supports-color
 
-<<<<<<< HEAD
-  '@sentry/opentelemetry@8.55.0(@opentelemetry/api@1.9.0)(@opentelemetry/context-async-hooks@1.30.1(@opentelemetry/api@1.9.0))(@opentelemetry/core@1.30.1(@opentelemetry/api@1.9.0))(@opentelemetry/instrumentation@0.57.2(@opentelemetry/api@1.9.0))(@opentelemetry/sdk-trace-base@1.30.1(@opentelemetry/api@1.9.0))(@opentelemetry/semantic-conventions@1.38.0)':
-    dependencies:
-      '@opentelemetry/api': 1.9.0
-      '@opentelemetry/context-async-hooks': 1.30.1(@opentelemetry/api@1.9.0)
-      '@opentelemetry/core': 1.30.1(@opentelemetry/api@1.9.0)
-      '@opentelemetry/instrumentation': 0.57.2(@opentelemetry/api@1.9.0)
-      '@opentelemetry/sdk-trace-base': 1.30.1(@opentelemetry/api@1.9.0)
-      '@opentelemetry/semantic-conventions': 1.38.0
-      '@sentry/core': 8.55.0
-
-  '@sentry/opentelemetry@8.55.0(@opentelemetry/api@1.9.0)(@opentelemetry/context-async-hooks@2.2.0(@opentelemetry/api@1.9.0))(@opentelemetry/core@2.2.0(@opentelemetry/api@1.9.0))(@opentelemetry/instrumentation@0.208.0(@opentelemetry/api@1.9.0))(@opentelemetry/sdk-trace-base@2.2.0(@opentelemetry/api@1.9.0))(@opentelemetry/semantic-conventions@1.38.0)':
-=======
   '@sentry/opentelemetry@8.47.0(@opentelemetry/api@1.9.0)(@opentelemetry/core@1.30.1(@opentelemetry/api@1.9.0))(@opentelemetry/instrumentation@0.56.0(@opentelemetry/api@1.9.0))(@opentelemetry/sdk-trace-base@1.30.1(@opentelemetry/api@1.9.0))(@opentelemetry/semantic-conventions@1.38.0)':
     dependencies:
       '@opentelemetry/api': 1.9.0
@@ -8325,28 +7753,12 @@
       '@sentry/core': 8.47.0
 
   '@sentry/opentelemetry@8.47.0(@opentelemetry/api@1.9.0)(@opentelemetry/core@2.2.0(@opentelemetry/api@1.9.0))(@opentelemetry/instrumentation@0.208.0(@opentelemetry/api@1.9.0))(@opentelemetry/sdk-trace-base@2.2.0(@opentelemetry/api@1.9.0))(@opentelemetry/semantic-conventions@1.38.0)':
->>>>>>> 6ff647cc
     dependencies:
       '@opentelemetry/api': 1.9.0
       '@opentelemetry/core': 2.2.0(@opentelemetry/api@1.9.0)
       '@opentelemetry/instrumentation': 0.208.0(@opentelemetry/api@1.9.0)
       '@opentelemetry/sdk-trace-base': 2.2.0(@opentelemetry/api@1.9.0)
       '@opentelemetry/semantic-conventions': 1.38.0
-<<<<<<< HEAD
-      '@sentry/core': 8.55.0
-
-  '@sentry/react@8.55.0(react@19.2.3)':
-    dependencies:
-      '@sentry/browser': 8.55.0
-      '@sentry/core': 8.55.0
-      hoist-non-react-statics: 3.3.2
-      react: 19.2.3
-
-  '@sentry/vercel-edge@8.55.0':
-    dependencies:
-      '@opentelemetry/api': 1.9.0
-      '@sentry/core': 8.55.0
-=======
       '@sentry/core': 8.47.0
 
   '@sentry/react@8.47.0(react@19.2.3)':
@@ -8360,7 +7772,6 @@
     dependencies:
       '@opentelemetry/api': 1.9.0
       '@sentry/core': 8.47.0
->>>>>>> 6ff647cc
 
   '@sentry/webpack-plugin@2.22.7(webpack@5.104.1)':
     dependencies:
@@ -9535,11 +8946,6 @@
 
   caniuse-lite@1.0.30001761: {}
 
-<<<<<<< HEAD
-  caniuse-lite@1.0.30001762: {}
-
-=======
->>>>>>> 6ff647cc
   chalk@3.0.0:
     dependencies:
       ansi-styles: 4.3.0
@@ -11401,11 +10807,7 @@
       '@swc/counter': 0.1.3
       '@swc/helpers': 0.5.15
       busboy: 1.6.0
-<<<<<<< HEAD
-      caniuse-lite: 1.0.30001762
-=======
       caniuse-lite: 1.0.30001761
->>>>>>> 6ff647cc
       postcss: 8.4.31
       react: 19.2.3
       react-dom: 19.2.3(react@19.2.3)
