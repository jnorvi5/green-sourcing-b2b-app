{
  "compilerOptions": {
<<<<<<< HEAD
    "target": "es5",
    "lib": ["dom", "dom.iterable", "esnext"],
    "allowJs": true,
    "skipLibCheck": true,
    "strict": true,
    "forceConsistentCasingInFileNames": true,
    "noEmit": true,
=======
    // File Layout
    // "rootDir": "./src",
    // "outDir": "./dist",
    // Environment Settings
    // See also https://aka.ms/tsconfig/module
    "module": "NodeNext",
    "target": "ESNext",
    "types": [
      "node"
    ],
    "lib": [
      "ESNext"
    ],
    // For nodejs:
    // "lib": ["esnext"],
    // "types": ["node"],
    // and npm install -D @types/node
    // Module Resolution
    "moduleResolution": "NodeNext",
>>>>>>> 2c33f886
    "esModuleInterop": true,
    "module": "esnext",
    "moduleResolution": "bundler",
    "resolveJsonModule": true,
<<<<<<< HEAD
    "isolatedModules": true,
    "jsx": "preserve",
=======
    // Other Outputs
    "sourceMap": true,
    "declaration": true,
    "declarationMap": true,
    "noEmit": true,
    // Stricter Typechecking Options
    "noUncheckedIndexedAccess": true,
    // "exactOptionalPropertyTypes": true,
    // Style Options
    // "noImplicitReturns": true,
    // "noImplicitOverride": true,
    // "noUnusedLocals": true,
    // "noUnusedParameters": true,
    // "noFallthroughCasesInSwitch": true,
    // "noPropertyAccessFromIndexSignature": true,
    // Recommended Options
    "strict": true,
    "jsx": "preserve",
    // "verbatimModuleSyntax": true,
    "isolatedModules": true,
    "noUncheckedSideEffectImports": true,
    "moduleDetection": "force",
    "skipLibCheck": true,
    "allowJs": true,
>>>>>>> 2c33f886
    "incremental": true,
    "plugins": [
      {
        "name": "next"
      }
<<<<<<< HEAD
    ],
    "paths": {
      "@/*": ["./*"]
    }
  },
  "include": ["next-env.d.ts", "**/*.ts", "**/*.tsx", ".next/types/**/*.ts"],
  "exclude": ["node_modules"]
=======
    ]
  },
  "include": [
    "lib/mongodb.ts",
    "lib/s3.ts",
    "lib/autodesk.ts",
    "lib/azure-ai.ts",
    "lib/zoho-smtp.ts",
    "lib/supabase/**/*.ts",
    "models/**/*.ts",
    "scripts/**/*.ts",
    "app/**/*.ts",
    "app/**/*.tsx",
    "types/**/*.ts",
    ".next/types/**/*.ts"
  ],
  "exclude": [
    "node_modules",
    "frontend",
    "src",
    "lib/s3-upload.ts"
  ]
>>>>>>> 2c33f886
}<|MERGE_RESOLUTION|>--- conflicted
+++ resolved
@@ -1,42 +1,23 @@
 {
   "compilerOptions": {
-<<<<<<< HEAD
-    "target": "es5",
-    "lib": ["dom", "dom.iterable", "esnext"],
-    "allowJs": true,
-    "skipLibCheck": true,
-    "strict": true,
-    "forceConsistentCasingInFileNames": true,
-    "noEmit": true,
-=======
     // File Layout
     // "rootDir": "./src",
     // "outDir": "./dist",
+
     // Environment Settings
     // See also https://aka.ms/tsconfig/module
     "module": "NodeNext",
     "target": "ESNext",
-    "types": [
-      "node"
-    ],
-    "lib": [
-      "ESNext"
-    ],
+    "types": ["node"],
+    "lib": ["ESNext"],
     // For nodejs:
     // "lib": ["esnext"],
     // "types": ["node"],
     // and npm install -D @types/node
     // Module Resolution
     "moduleResolution": "NodeNext",
->>>>>>> 2c33f886
     "esModuleInterop": true,
-    "module": "esnext",
-    "moduleResolution": "bundler",
     "resolveJsonModule": true,
-<<<<<<< HEAD
-    "isolatedModules": true,
-    "jsx": "preserve",
-=======
     // Other Outputs
     "sourceMap": true,
     "declaration": true,
@@ -61,21 +42,11 @@
     "moduleDetection": "force",
     "skipLibCheck": true,
     "allowJs": true,
->>>>>>> 2c33f886
     "incremental": true,
     "plugins": [
       {
         "name": "next"
       }
-<<<<<<< HEAD
-    ],
-    "paths": {
-      "@/*": ["./*"]
-    }
-  },
-  "include": ["next-env.d.ts", "**/*.ts", "**/*.tsx", ".next/types/**/*.ts"],
-  "exclude": ["node_modules"]
-=======
     ]
   },
   "include": [
@@ -98,5 +69,4 @@
     "src",
     "lib/s3-upload.ts"
   ]
->>>>>>> 2c33f886
 }