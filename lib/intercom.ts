--- conflicted
+++ resolved
@@ -2,18 +2,14 @@
   rfqId: string,
   architectId: string,
   supplierId: string,
-<<<<<<< HEAD
   rfqDetails: any
-=======
   rfqDetails: Record<string, unknown>
->>>>>>> d03c8380
 ) {
   const token = process.env['INTERCOM_ACCESS_TOKEN'];
 
   if (!token) {
     console.error('Missing Intercom Access Token');
     return { id: `mock_conv_${Date.now()}` };
-<<<<<<< HEAD
   }
 
   try {
@@ -38,7 +34,6 @@
   } catch (error) {
     console.error('Intercom API error:', error);
     return { id: `error_conv_${Date.now()}` };
-=======
   }
 
   try {
@@ -92,14 +87,11 @@
       name: name,
     });
     return;
->>>>>>> d03c8380
   }
 
-<<<<<<< HEAD
 export function initIntercom(_userId: string, _email: string, _name: string) {
   // Logic for initializing Intercom client-side if needed
   // This is a placeholder for requirements in components
-=======
   if (typeof window === 'undefined') return;
 
   // Inject script cleanly
@@ -123,5 +115,4 @@
     i.q?.push(args);
   };
   w.Intercom = i;
->>>>>>> d03c8380
 }