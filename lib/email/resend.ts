--- conflicted
+++ resolved
@@ -6,20 +6,6 @@
 
 import { Resend } from 'resend';
 
-<<<<<<< HEAD
-// Lazy-initialize Resend client to avoid build-time errors
-let resendInstance: Resend | null = null;
-
-function getResendClient(): Resend {
-  if (!resendInstance) {
-    const apiKey = process.env.RESEND_API_KEY;
-    if (!apiKey) {
-      throw new Error('RESEND_API_KEY environment variable is not set');
-    }
-    resendInstance = new Resend(apiKey);
-  }
-  return resendInstance;
-=======
 // Memoized Resend client to avoid creating new instances on every call
 let resendClient: Resend | null = null;
 
@@ -32,7 +18,6 @@
     resendClient = new Resend(process.env.RESEND_API_KEY);
   }
   return resendClient;
->>>>>>> b79d03a5
 }
 
 export interface RfqNotificationEmailData {
@@ -184,7 +169,6 @@
 </html>
     `.trim();
 
-    const resend = getResendClient();
     const result = await resend.emails.send({
       from: process.env.RESEND_FROM_EMAIL || 'noreply@greenchainz.com',
       to: data.supplierEmail,
