--- conflicted
+++ resolved
@@ -1,52 +1,20 @@
 import { AzureOpenAI } from 'openai';
-import { createClient, SupabaseClient } from '@supabase/supabase-js';
-import { getEPDData } from '../../autodesk-sda';
-
-export class AzureAssistant {
+
+class AzureAssistant {
     private client: AzureOpenAI | null = null;
-    private _supabase: SupabaseClient | null = null;
     private deployment = 'gpt-4o';
-    private initialized = false;
-
-<<<<<<< HEAD
+
     constructor() {
         if (process.env['AZURE_OPENAI_API_KEY'] && process.env['AZURE_OPENAI_ENDPOINT']) {
             this.client = new AzureOpenAI({
                 apiKey: process.env['AZURE_OPENAI_API_KEY'],
                 endpoint: process.env['AZURE_OPENAI_ENDPOINT'],
                 deployment: process.env['AZURE_OPENAI_DEPLOYMENT'],
-=======
-    private initialize() {
-        if (this.initialized) return;
-        
-        if (process.env['AZURE_OPENAI_API_KEY'] && process.env['AZURE_OPENAI_ENDPOINT']) {
-            this.client = new AzureOpenAI({
-                apiKey: process.env['AZURE_OPENAI_API_KEY']!,
-                endpoint: process.env['AZURE_OPENAI_ENDPOINT']!,
->>>>>>> 9570e593
                 apiVersion: '2024-02-15-preview'
             });
         } else {
-            console.warn('Azure OpenAI credentials not set. AI features will use mock data.');
-        }
-
-        // Only initialize Supabase if env vars are available
-        const supabaseUrl = process.env['NEXT_PUBLIC_SUPABASE_URL'];
-        const supabaseKey = process.env['SUPABASE_SERVICE_ROLE_KEY'] || process.env['NEXT_PUBLIC_SUPABASE_ANON_KEY'];
-        
-        if (supabaseUrl && supabaseKey) {
-            this._supabase = createClient(supabaseUrl, supabaseKey);
-        }
-        
-        this.initialized = true;
-    }
-    
-    private get supabase(): SupabaseClient {
-        this.initialize();
-        if (!this._supabase) {
-            throw new Error('Supabase client not initialized. Missing NEXT_PUBLIC_SUPABASE_URL or SUPABASE_SERVICE_ROLE_KEY environment variables.');
-        }
-        return this._supabase;
+            console.warn('Azure OpenAI credentials missing');
+        }
     }
 
     async chat(params: {
@@ -54,8 +22,6 @@
         userId: string;
         context?: Record<string, unknown>;
     }) {
-        this.initialize();
-        
         if (!this.client) {
             return "Using mock response (Azure not configured): I found 3 recycled steel suppliers for you.";
         }
@@ -89,13 +55,111 @@
         }
     }
 
-<<<<<<< HEAD
     async auditProduct(_productId: string) {
-=======
+        if (!this.client) return "Mock Audit: Product looks sustainable.";
+
+        // TODO: Integrate with Autodesk SDA API
+        // See mission_ai_audit.md for full spec
+        const response = await this.client.chat.completions.create({
+            model: this.deployment,
+            messages: [{
+                role: 'system',
+                content: 'Analyze this product for sustainability compliance...'
+            }],
+            max_tokens: 1500
+        });
+
+        return response.choices[0].message.content;
+    }
+}
+
+export const azureAssistant = new AzureAssistant();
+
+import { AzureOpenAI } from 'openai';
+import { createClient, SupabaseClient } from '@supabase/supabase-js';
+import { getEPDData } from '../../autodesk-sda';
+
+export class AzureAssistant {
+    private client: AzureOpenAI | null = null;
+    private _supabase: SupabaseClient | null = null;
+    private deployment = 'gpt-4o';
+    private initialized = false;
+
+    private initialize() {
+        if (this.initialized) return;
+
+        if (process.env['AZURE_OPENAI_API_KEY'] && process.env['AZURE_OPENAI_ENDPOINT']) {
+            this.client = new AzureOpenAI({
+                apiKey: process.env['AZURE_OPENAI_API_KEY']!,
+                endpoint: process.env['AZURE_OPENAI_ENDPOINT']!,
+                apiVersion: '2024-02-15-preview'
+            });
+        } else {
+            console.warn('Azure OpenAI credentials not set. AI features will use mock data.');
+        }
+
+        // Only initialize Supabase if env vars are available
+        const supabaseUrl = process.env['NEXT_PUBLIC_SUPABASE_URL'];
+        const supabaseKey = process.env['SUPABASE_SERVICE_ROLE_KEY'] || process.env['NEXT_PUBLIC_SUPABASE_ANON_KEY'];
+
+        if (supabaseUrl && supabaseKey) {
+            this._supabase = createClient(supabaseUrl, supabaseKey);
+        }
+
+        this.initialized = true;
+    }
+
+    private get supabase(): SupabaseClient {
+        this.initialize();
+        if (!this._supabase) {
+            throw new Error('Supabase client not initialized. Missing NEXT_PUBLIC_SUPABASE_URL or SUPABASE_SERVICE_ROLE_KEY environment variables.');
+        }
+        return this._supabase;
+    }
+
+    async chat(params: {
+        messages: Array<{ role: 'system' | 'user' | 'assistant'; content: string }>;
+        userId: string;
+        context?: Record<string, unknown>;
+    }) {
+        this.initialize();
+
+        if (!this.client) {
+            return "Using mock response (Azure not configured): I found 3 recycled steel suppliers for you.";
+        }
+
+        try {
+            const response = await this.client.chat.completions.create({
+                model: this.deployment,
+                messages: [
+                    {
+                        role: 'system',
+                        content: `You are the GreenChainz AI assistant helping architects find verified sustainable building materials. 
+            
+    Context: ${JSON.stringify(params.context || {})}
+
+    Guidelines:
+    - Be concise and actionable
+    - Always cite EPD data when available
+    - Suggest relevant suppliers from our database
+    - Help with RFQ creation`
+                    },
+                    ...params.messages
+                ],
+                max_tokens: 800,
+                temperature: 0.7
+            });
+
+            return response.choices[0].message.content || "I couldn't generate a response.";
+        } catch (error) {
+            console.error("Azure OpenAI Error", error);
+            return "I'm having trouble connecting to my brain right now. Please try again later.";
+        }
+    }
+
     async auditProduct(productId: string) {
         this.initialize();
-        
->>>>>>> 9570e593
+
         if (!this.client) return "Mock Audit: Product looks sustainable.";
 
         // Fetch product details
