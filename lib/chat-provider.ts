declare global {
    interface Window {
        Intercom?: (command: string, options?: Record<string, unknown>) => void;
    }
}

interface ChatProvider {
    init(userId: string, email: string, name: string): void
    openChat(rfqId: string): void
    setMetadata(key: string, value: string): void
}

class IntercomProvider implements ChatProvider {
    init(userId: string, email: string, name: string) {
<<<<<<< HEAD
        if (typeof window !== 'undefined' && (window as any).Intercom) {
            (window as any).Intercom('boot', {
=======
        if (typeof window !== 'undefined' && window.Intercom) {
            window.Intercom('boot', {
>>>>>>> 9570e593
                app_id: process.env['NEXT_PUBLIC_INTERCOM_APP_ID'],
                user_id: userId,
                email,
                name,
                created_at: Math.floor(Date.now() / 1000),
            });
        }
    }

    update() {
        if (typeof window !== 'undefined' && (window as any).Intercom) {
            (window as any).Intercom('update');
        }
    }

    shutdown() {
        if (typeof window !== 'undefined' && (window as any).Intercom) {
            (window as any).Intercom('shutdown');
        }
    }

    openChat(rfqId: string) {
        if (typeof window !== 'undefined' && (window as any).Intercom) {
            (window as any).Intercom('update', { rfq_id: rfqId })
                (window as any).Intercom('show')
        }
    }

    setMetadata(key: string, value: string) {
        if (typeof window !== 'undefined' && (window as any).Intercom) {
            (window as any).Intercom('update', { [key]: value })
        }
    }
}

// Export active provider (switch to Crisp later by changing this line)
export const chatProvider: ChatProvider = new IntercomProvider()<|MERGE_RESOLUTION|>--- conflicted
+++ resolved
@@ -12,47 +12,45 @@
 
 class IntercomProvider implements ChatProvider {
     init(userId: string, email: string, name: string) {
-<<<<<<< HEAD
-        if (typeof window !== 'undefined' && (window as any).Intercom) {
-            (window as any).Intercom('boot', {
-=======
         if (typeof window !== 'undefined' && window.Intercom) {
             window.Intercom('boot', {
->>>>>>> 9570e593
                 app_id: process.env['NEXT_PUBLIC_INTERCOM_APP_ID'],
-                user_id: userId,
-                email,
-                name,
-                created_at: Math.floor(Date.now() / 1000),
-            });
+                if(typeof window !== 'undefined' && (window as any).Intercom) {
+                (window as any).Intercom('boot', {
+                    app_id: process.env['NEXT_PUBLIC_INTERCOM_APP_ID'],
+                    user_id: userId,
+                    email,
+                    name,
+                    created_at: Math.floor(Date.now() / 1000),
+                });
+            }
+        }
+
+        update() {
+            if (typeof window !== 'undefined' && (window as any).Intercom) {
+                (window as any).Intercom('update');
+            }
+        }
+
+        shutdown() {
+            if (typeof window !== 'undefined' && (window as any).Intercom) {
+                (window as any).Intercom('shutdown');
+            }
+        }
+
+        openChat(rfqId: string) {
+            if (typeof window !== 'undefined' && (window as any).Intercom) {
+                (window as any).Intercom('update', { rfq_id: rfqId })
+                    (window as any).Intercom('show')
+            }
+        }
+
+        setMetadata(key: string, value: string) {
+            if (typeof window !== 'undefined' && (window as any).Intercom) {
+                (window as any).Intercom('update', { [key]: value })
+            }
         }
     }
 
-    update() {
-        if (typeof window !== 'undefined' && (window as any).Intercom) {
-            (window as any).Intercom('update');
-        }
-    }
-
-    shutdown() {
-        if (typeof window !== 'undefined' && (window as any).Intercom) {
-            (window as any).Intercom('shutdown');
-        }
-    }
-
-    openChat(rfqId: string) {
-        if (typeof window !== 'undefined' && (window as any).Intercom) {
-            (window as any).Intercom('update', { rfq_id: rfqId })
-                (window as any).Intercom('show')
-        }
-    }
-
-    setMetadata(key: string, value: string) {
-        if (typeof window !== 'undefined' && (window as any).Intercom) {
-            (window as any).Intercom('update', { [key]: value })
-        }
-    }
-}
-
-// Export active provider (switch to Crisp later by changing this line)
-export const chatProvider: ChatProvider = new IntercomProvider()+    // Export active provider (switch to Crisp later by changing this line)
+    export const chatProvider: ChatProvider = new IntercomProvider()