import Header from "@/components/Header";
import Footer from "@/components/Footer";
<<<<<<< HEAD
import Link from "next/link";
import Image from "next/image";
import { Button } from "@/components/ui/button";
import { Card, CardContent } from "@/components/ui/card";
import { FadeIn } from "@/components/ui/motion-wrapper";

export default function HomePage() {
  return (
    <div className="min-h-screen bg-background flex flex-col">
      <Header />

      <main className="flex-1">
        {/* Hero Section */}
        <section className="relative overflow-hidden py-24 md:py-32 bg-slate-900">
          <div className="absolute inset-0 bg-[radial-gradient(circle_at_50%_10%,rgba(16,185,129,0.15),transparent_60%)]" />
          <div className="max-w-7xl mx-auto px-4 sm:px-6 lg:px-8 relative">
            
            {/* Launching Badge */}
            <div className="flex justify-center mb-8">
              <div className="inline-flex items-center px-4 py-1.5 rounded-full bg-emerald-500/10 border border-emerald-500/20 backdrop-blur-sm">
                <span className="text-emerald-400 text-sm font-medium flex items-center gap-2">
                  <span className="w-2 h-2 rounded-full bg-emerald-500 animate-pulse" />
                  Launching Q1 2026
                </span>
              </div>
            </div>

            {/* Logo Icon */}
            <div className="flex justify-center mb-8">
              <div className="relative w-24 h-24 rounded-2xl flex items-center justify-center shadow-2xl shadow-emerald-500/20 bg-slate-950 border border-slate-800">
                <Image
                  src="/logos/greenchainz-logo.png"
                  alt="GreenChainz"
                  width={80}
                  height={80}
                  className="object-contain"
                  priority
                />
              </div>
            </div>

            {/* Main Headline */}
            <FadeIn delay={0.2}>
              <h1 className="text-center mb-8 max-w-4xl mx-auto">
                <span className="block text-4xl md:text-6xl lg:text-7xl font-bold text-white mb-2 tracking-tight">
                  Find Verified
                </span>
                <span className="block text-4xl md:text-6xl lg:text-7xl font-bold bg-gradient-to-r from-emerald-400 to-teal-400 bg-clip-text text-transparent mb-2 tracking-tight">
                  Green Suppliers
                </span>
                <span className="block text-3xl md:text-5xl font-bold text-slate-400 mt-4">
                  in minutes, not weeks.
                </span>
              </h1>
            </FadeIn>

            {/* Subheadline */}
            <FadeIn delay={0.4}>
              <p className="text-center text-lg md:text-xl text-slate-300 max-w-2xl mx-auto mb-12 leading-relaxed">
                The B2B marketplace where architects discover certified sustainable
                material suppliers.{" "}
                <span className="text-emerald-400 font-medium">
                  No PDFs. No greenwashing. Just verified data.
                </span>
              </p>
            </FadeIn>

            {/* CTA Buttons */}
            <FadeIn delay={0.6}>
              <div className="flex flex-col sm:flex-row gap-4 justify-center items-center mb-20">
                <Link href="/search">
                  <Button size="lg" className="h-14 px-8 text-lg rounded-xl shadow-lg shadow-emerald-500/20 bg-emerald-600 hover:bg-emerald-500 border-none transition-transform hover:scale-105">
                    Search Suppliers →
                  </Button>
                </Link>
                <Link href="/signup?type=supplier">
                  <Button variant="outline" size="lg" className="h-14 px-8 text-lg rounded-xl bg-slate-800/50 border-slate-700 text-white hover:bg-slate-800 hover:text-white transition-transform hover:scale-105">
                    I&apos;m a Supplier
                  </Button>
                </Link>
              </div>
            </FadeIn>

            {/* Trust Badges */}
            <FadeIn delay={0.8}>
              <div className="flex flex-col items-center gap-6">
                <p className="text-slate-500 text-sm font-medium uppercase tracking-wider">Trusted Data Sources</p>
                <div className="flex gap-8 items-center opacity-70 grayscale hover:grayscale-0 transition-all duration-500">
                  <div className="text-2xl font-bold text-white">FSC</div>
                  <div className="w-px h-6 bg-slate-700" />
                  <div className="text-2xl font-bold text-white">EPD Int.</div>
                  <div className="w-px h-6 bg-slate-700" />
                  <div className="text-xl font-bold text-white">BuildingTransparency</div>
                </div>
              </div>
            </FadeIn>
          </div>
        </section>

        {/* Stats Section */}
        <section className="py-16 bg-slate-950 border-y border-slate-800/50">
          <div className="max-w-7xl mx-auto px-4 sm:px-6 lg:px-8">
            <div className="grid md:grid-cols-3 gap-8 text-center divide-y md:divide-y-0 md:divide-x divide-slate-800/50">
              <div className="p-4">
                <div className="text-4xl font-bold text-emerald-400 mb-2">50+</div>
                <div className="text-slate-400 font-medium">Verified Suppliers</div>
              </div>
              <div className="p-4">
                <div className="text-4xl font-bold text-emerald-400 mb-2">200+</div>
                <div className="text-slate-400 font-medium">Architects</div>
              </div>
              <div className="p-4">
                <div className="text-4xl font-bold text-emerald-400 mb-2">$471B</div>
                <div className="text-slate-400 font-medium">Market Size</div>
              </div>
            </div>
          </div>
        </section>

        {/* Problem vs Solution */}
        <section className="py-24 bg-background">
          <div className="max-w-7xl mx-auto px-4 sm:px-6 lg:px-8">
            <div className="grid md:grid-cols-2 gap-12 lg:gap-20 items-center">
              {/* The Problem */}
              <Card className="bg-red-50/50 dark:bg-red-950/10 border-red-100 dark:border-red-900/20 shadow-none">
                <CardContent className="p-8 md:p-10">
                  <div className="w-12 h-12 bg-red-100 dark:bg-red-900/30 rounded-xl flex items-center justify-center mb-6 text-2xl">
                    ⚠️
                  </div>
                  <h3 className="text-2xl font-bold text-foreground mb-6">
                    The Old Way
                  </h3>
                  <ul className="space-y-4 text-muted-foreground">
                    <li className="flex gap-3">
                      <span className="text-red-500 flex-shrink-0">•</span>
                      2 weeks wasted finding certified suppliers
                    </li>
                    <li className="flex gap-3">
                      <span className="text-red-500 flex-shrink-0">•</span>
                      Data buried in unsearchable PDFs
                    </li>
                    <li className="flex gap-3">
                      <span className="text-red-500 flex-shrink-0">•</span>
                      No way to verify greenwashing claims
                    </li>
                    <li className="flex gap-3">
                      <span className="text-red-500 flex-shrink-0">•</span>
                      Small sustainable suppliers invisible
                    </li>
                  </ul>
                </CardContent>
              </Card>

              {/* GreenChainz Solution */}
              <Card className="bg-emerald-50/50 dark:bg-emerald-950/10 border-emerald-100 dark:border-emerald-900/20 shadow-lg shadow-emerald-500/5 relative overflow-hidden">
                <div className="absolute top-0 right-0 p-4 opacity-10">
                  <Image src="/logos/greenchainz-logo.png" width={200} height={200} alt="bg" />
                </div>
                <CardContent className="p-8 md:p-10 relative">
                  <div className="w-12 h-12 bg-emerald-100 dark:bg-emerald-900/30 rounded-xl flex items-center justify-center mb-6 text-2xl">
                    ⚡
                  </div>
                  <h3 className="text-2xl font-bold text-foreground mb-6">
                    The GreenChainz Way
                  </h3>
                  <ul className="space-y-4 text-muted-foreground">
                    <li className="flex gap-3 text-foreground font-medium">
                      <span className="text-emerald-500 flex-shrink-0">✓</span>
                      Find verified suppliers in 10 minutes
                    </li>
                    <li className="flex gap-3">
                      <span className="text-emerald-500 flex-shrink-0">✓</span>
                      Real-time carbon footprint comparison
                    </li>
                    <li className="flex gap-3">
                      <span className="text-emerald-500 flex-shrink-0">✓</span>
                      Verified EPDs, FSC, & Corp badges
                    </li>
                    <li className="flex gap-3">
                      <span className="text-emerald-500 flex-shrink-0">✓</span>
                      Instant RFQs to qualified suppliers
                    </li>
                  </ul>
                </CardContent>
              </Card>
            </div>
          </div>
        </section>

        {/* How It Works */}
        <section className="py-24 bg-muted/30">
          <div className="max-w-7xl mx-auto px-4 sm:px-6 lg:px-8">
            <h2 className="text-3xl md:text-4xl font-bold text-center mb-16 text-foreground">
              How It Works
            </h2>
            <div className="grid md:grid-cols-3 gap-12 relative">
              {/* Connector Line (Desktop) */}
              <div className="hidden md:block absolute top-12 left-[16%] right-[16%] h-0.5 bg-gradient-to-r from-transparent via-emerald-200 dark:via-emerald-800 to-transparent dashed opacity-50" />
              
              <div className="text-center relative bg-background/50 p-6 rounded-2xl backdrop-blur-sm">
                <div className="w-24 h-24 mx-auto bg-background rounded-full border-4 border-muted flex items-center justify-center text-4xl font-bold text-emerald-500 mb-6 shadow-sm z-10 relative">
                  01
                </div>
                <h3 className="text-xl font-bold text-foreground mb-3">Search</h3>
                <p className="text-muted-foreground">
                  Filter by material, certification, carbon footprint, and location.
                </p>
              </div>
              <div className="text-center relative bg-background/50 p-6 rounded-2xl backdrop-blur-sm">
                <div className="w-24 h-24 mx-auto bg-background rounded-full border-4 border-muted flex items-center justify-center text-4xl font-bold text-emerald-500 mb-6 shadow-sm z-10 relative">
                  02
                </div>
                <h3 className="text-xl font-bold text-foreground mb-3">Compare</h3>
                <p className="text-muted-foreground">
                  See verified EPDs, certifications, and carbon data side-by-side.
                </p>
              </div>
              <div className="text-center relative bg-background/50 p-6 rounded-2xl backdrop-blur-sm">
                <div className="w-24 h-24 mx-auto bg-background rounded-full border-4 border-muted flex items-center justify-center text-4xl font-bold text-emerald-500 mb-6 shadow-sm z-10 relative">
                  03
                </div>
                <h3 className="text-xl font-bold text-foreground mb-3">Connect</h3>
                <p className="text-muted-foreground">
                  Send RFQ instantly. Suppliers respond directly in your dashboard.
                </p>
              </div>
            </div>
          </div>
        </section>

        {/* Supplier Pricing Preview */}
        <section className="py-24 bg-slate-900 border-t border-slate-800">
          <div className="max-w-7xl mx-auto px-4 sm:px-6 lg:px-8">
            <div className="text-center mb-16">
              <h2 className="text-3xl md:text-4xl font-bold text-white mb-4">
                For Suppliers: <span className="text-emerald-400">Get Discovered</span>
              </h2>
              <p className="text-slate-400 max-w-2xl mx-auto text-lg">
                List your certified products and get qualified RFQs from architects specifying materials for real projects.
              </p>
            </div>

            <div className="grid md:grid-cols-3 gap-8 max-w-5xl mx-auto">
              {/* Basic Tier */}
              <Card className="bg-slate-950 border-slate-800 text-slate-300">
                <CardContent className="p-8">
                  <div className="text-3xl font-bold text-white mb-1">$99<span className="text-lg text-slate-500 font-normal">/mo</span></div>
                  <div className="text-emerald-500 font-medium mb-6">Basic Tier</div>
                  <ul className="space-y-3 mb-8 text-sm">
                    <li>✓ 1 Product Listing</li>
                    <li>✓ Standard Visibility</li>
                    <li>✓ Basic Analytics</li>
                  </ul>
                  <Link href="/signup?type=supplier" className="w-full block">
                    <Button variant="outline" className="w-full border-slate-700 hover:bg-slate-800 text-slate-300">Get Started</Button>
                  </Link>
                </CardContent>
              </Card>

              {/* Pro Tier */}
              <Card className="bg-slate-900 border-emerald-500/50 text-slate-300 relative transform md:-translate-y-4 shadow-2xl shadow-emerald-900/20">
                <div className="absolute top-0 inset-x-0 h-1 bg-gradient-to-r from-emerald-500 to-teal-500" />
                <CardContent className="p-8">
                  <div className="text-3xl font-bold text-white mb-1">$249<span className="text-lg text-slate-500 font-normal">/mo</span></div>
                  <div className="text-emerald-400 font-medium mb-6">Pro Tier</div>
                  <ul className="space-y-3 mb-8 text-sm">
                    <li>✓ 10 Product Listings</li>
                    <li>✓ Priority Search Ranking</li>
                    <li>✓ Advanced Analytics</li>
                    <li>✓ Verified Batch</li>
                  </ul>
                  <Link href="/signup?type=supplier" className="w-full block">
                    <Button className="w-full bg-emerald-600 hover:bg-emerald-500 text-white">Get Started</Button>
                  </Link>
                </CardContent>
              </Card>

              {/* Enterprise Tier */}
              <Card className="bg-slate-950 border-slate-800 text-slate-300">
                <CardContent className="p-8">
                  <div className="text-3xl font-bold text-white mb-1">$499<span className="text-lg text-slate-500 font-normal">/mo</span></div>
                  <div className="text-emerald-500 font-medium mb-6">Enterprise</div>
                  <ul className="space-y-3 mb-8 text-sm">
                    <li>✓ Unlimited Listings</li>
                    <li>✓ API Integration</li>
                    <li>✓ Dedicated Success Manager</li>
                  </ul>
                  <Link href="/signup?type=supplier" className="w-full block">
                    <Button variant="outline" className="w-full border-slate-700 hover:bg-slate-800 text-slate-300">Contact Sales</Button>
                  </Link>
                </CardContent>
              </Card>
            </div>
            
            <div className="text-center mt-12">
              <Link href="/supplier/pricing" className="text-emerald-400 hover:text-emerald-300 font-medium underline-offset-4 hover:underline">
                View Full Pricing Details →
              </Link>
            </div>
          </div>
        </section>
      </main>
=======
import HeroSection from "@/components/home/HeroSection";
import dynamic from 'next/dynamic';

// Static import for above-the-fold content (Hero is already static above)
// Dynamic imports for below-the-fold content
const StatsSection = dynamic(() => import('@/components/home/StatsSection'), {
  loading: () => <div className="py-16 bg-slate-900/50 min-h-[200px]" />
});

const ProblemSolutionSection = dynamic(() => import('@/components/home/ProblemSolutionSection'), {
  loading: () => <div className="py-20 min-h-[400px]" />
});

const HowItWorksSection = dynamic(() => import('@/components/home/HowItWorksSection'), {
  loading: () => <div className="py-20 bg-slate-900/50 min-h-[400px]" />
});

const PricingSection = dynamic(() => import('@/components/home/PricingSection'), {
  loading: () => <div className="py-20 min-h-[400px]" />
});
>>>>>>> 1fccbb3e

export default function HomePage() {
  return (
    <div className="min-h-screen bg-gradient-to-b from-emerald-950 via-slate-900 to-slate-950">
      <Header />
      <HeroSection />
      <StatsSection />
      <ProblemSolutionSection />
      <HowItWorksSection />
      <PricingSection />
      <Footer />
    </div>
  );
}<|MERGE_RESOLUTION|>--- conflicted
+++ resolved
@@ -1,309 +1,5 @@
 import Header from "@/components/Header";
 import Footer from "@/components/Footer";
-<<<<<<< HEAD
-import Link from "next/link";
-import Image from "next/image";
-import { Button } from "@/components/ui/button";
-import { Card, CardContent } from "@/components/ui/card";
-import { FadeIn } from "@/components/ui/motion-wrapper";
-
-export default function HomePage() {
-  return (
-    <div className="min-h-screen bg-background flex flex-col">
-      <Header />
-
-      <main className="flex-1">
-        {/* Hero Section */}
-        <section className="relative overflow-hidden py-24 md:py-32 bg-slate-900">
-          <div className="absolute inset-0 bg-[radial-gradient(circle_at_50%_10%,rgba(16,185,129,0.15),transparent_60%)]" />
-          <div className="max-w-7xl mx-auto px-4 sm:px-6 lg:px-8 relative">
-            
-            {/* Launching Badge */}
-            <div className="flex justify-center mb-8">
-              <div className="inline-flex items-center px-4 py-1.5 rounded-full bg-emerald-500/10 border border-emerald-500/20 backdrop-blur-sm">
-                <span className="text-emerald-400 text-sm font-medium flex items-center gap-2">
-                  <span className="w-2 h-2 rounded-full bg-emerald-500 animate-pulse" />
-                  Launching Q1 2026
-                </span>
-              </div>
-            </div>
-
-            {/* Logo Icon */}
-            <div className="flex justify-center mb-8">
-              <div className="relative w-24 h-24 rounded-2xl flex items-center justify-center shadow-2xl shadow-emerald-500/20 bg-slate-950 border border-slate-800">
-                <Image
-                  src="/logos/greenchainz-logo.png"
-                  alt="GreenChainz"
-                  width={80}
-                  height={80}
-                  className="object-contain"
-                  priority
-                />
-              </div>
-            </div>
-
-            {/* Main Headline */}
-            <FadeIn delay={0.2}>
-              <h1 className="text-center mb-8 max-w-4xl mx-auto">
-                <span className="block text-4xl md:text-6xl lg:text-7xl font-bold text-white mb-2 tracking-tight">
-                  Find Verified
-                </span>
-                <span className="block text-4xl md:text-6xl lg:text-7xl font-bold bg-gradient-to-r from-emerald-400 to-teal-400 bg-clip-text text-transparent mb-2 tracking-tight">
-                  Green Suppliers
-                </span>
-                <span className="block text-3xl md:text-5xl font-bold text-slate-400 mt-4">
-                  in minutes, not weeks.
-                </span>
-              </h1>
-            </FadeIn>
-
-            {/* Subheadline */}
-            <FadeIn delay={0.4}>
-              <p className="text-center text-lg md:text-xl text-slate-300 max-w-2xl mx-auto mb-12 leading-relaxed">
-                The B2B marketplace where architects discover certified sustainable
-                material suppliers.{" "}
-                <span className="text-emerald-400 font-medium">
-                  No PDFs. No greenwashing. Just verified data.
-                </span>
-              </p>
-            </FadeIn>
-
-            {/* CTA Buttons */}
-            <FadeIn delay={0.6}>
-              <div className="flex flex-col sm:flex-row gap-4 justify-center items-center mb-20">
-                <Link href="/search">
-                  <Button size="lg" className="h-14 px-8 text-lg rounded-xl shadow-lg shadow-emerald-500/20 bg-emerald-600 hover:bg-emerald-500 border-none transition-transform hover:scale-105">
-                    Search Suppliers →
-                  </Button>
-                </Link>
-                <Link href="/signup?type=supplier">
-                  <Button variant="outline" size="lg" className="h-14 px-8 text-lg rounded-xl bg-slate-800/50 border-slate-700 text-white hover:bg-slate-800 hover:text-white transition-transform hover:scale-105">
-                    I&apos;m a Supplier
-                  </Button>
-                </Link>
-              </div>
-            </FadeIn>
-
-            {/* Trust Badges */}
-            <FadeIn delay={0.8}>
-              <div className="flex flex-col items-center gap-6">
-                <p className="text-slate-500 text-sm font-medium uppercase tracking-wider">Trusted Data Sources</p>
-                <div className="flex gap-8 items-center opacity-70 grayscale hover:grayscale-0 transition-all duration-500">
-                  <div className="text-2xl font-bold text-white">FSC</div>
-                  <div className="w-px h-6 bg-slate-700" />
-                  <div className="text-2xl font-bold text-white">EPD Int.</div>
-                  <div className="w-px h-6 bg-slate-700" />
-                  <div className="text-xl font-bold text-white">BuildingTransparency</div>
-                </div>
-              </div>
-            </FadeIn>
-          </div>
-        </section>
-
-        {/* Stats Section */}
-        <section className="py-16 bg-slate-950 border-y border-slate-800/50">
-          <div className="max-w-7xl mx-auto px-4 sm:px-6 lg:px-8">
-            <div className="grid md:grid-cols-3 gap-8 text-center divide-y md:divide-y-0 md:divide-x divide-slate-800/50">
-              <div className="p-4">
-                <div className="text-4xl font-bold text-emerald-400 mb-2">50+</div>
-                <div className="text-slate-400 font-medium">Verified Suppliers</div>
-              </div>
-              <div className="p-4">
-                <div className="text-4xl font-bold text-emerald-400 mb-2">200+</div>
-                <div className="text-slate-400 font-medium">Architects</div>
-              </div>
-              <div className="p-4">
-                <div className="text-4xl font-bold text-emerald-400 mb-2">$471B</div>
-                <div className="text-slate-400 font-medium">Market Size</div>
-              </div>
-            </div>
-          </div>
-        </section>
-
-        {/* Problem vs Solution */}
-        <section className="py-24 bg-background">
-          <div className="max-w-7xl mx-auto px-4 sm:px-6 lg:px-8">
-            <div className="grid md:grid-cols-2 gap-12 lg:gap-20 items-center">
-              {/* The Problem */}
-              <Card className="bg-red-50/50 dark:bg-red-950/10 border-red-100 dark:border-red-900/20 shadow-none">
-                <CardContent className="p-8 md:p-10">
-                  <div className="w-12 h-12 bg-red-100 dark:bg-red-900/30 rounded-xl flex items-center justify-center mb-6 text-2xl">
-                    ⚠️
-                  </div>
-                  <h3 className="text-2xl font-bold text-foreground mb-6">
-                    The Old Way
-                  </h3>
-                  <ul className="space-y-4 text-muted-foreground">
-                    <li className="flex gap-3">
-                      <span className="text-red-500 flex-shrink-0">•</span>
-                      2 weeks wasted finding certified suppliers
-                    </li>
-                    <li className="flex gap-3">
-                      <span className="text-red-500 flex-shrink-0">•</span>
-                      Data buried in unsearchable PDFs
-                    </li>
-                    <li className="flex gap-3">
-                      <span className="text-red-500 flex-shrink-0">•</span>
-                      No way to verify greenwashing claims
-                    </li>
-                    <li className="flex gap-3">
-                      <span className="text-red-500 flex-shrink-0">•</span>
-                      Small sustainable suppliers invisible
-                    </li>
-                  </ul>
-                </CardContent>
-              </Card>
-
-              {/* GreenChainz Solution */}
-              <Card className="bg-emerald-50/50 dark:bg-emerald-950/10 border-emerald-100 dark:border-emerald-900/20 shadow-lg shadow-emerald-500/5 relative overflow-hidden">
-                <div className="absolute top-0 right-0 p-4 opacity-10">
-                  <Image src="/logos/greenchainz-logo.png" width={200} height={200} alt="bg" />
-                </div>
-                <CardContent className="p-8 md:p-10 relative">
-                  <div className="w-12 h-12 bg-emerald-100 dark:bg-emerald-900/30 rounded-xl flex items-center justify-center mb-6 text-2xl">
-                    ⚡
-                  </div>
-                  <h3 className="text-2xl font-bold text-foreground mb-6">
-                    The GreenChainz Way
-                  </h3>
-                  <ul className="space-y-4 text-muted-foreground">
-                    <li className="flex gap-3 text-foreground font-medium">
-                      <span className="text-emerald-500 flex-shrink-0">✓</span>
-                      Find verified suppliers in 10 minutes
-                    </li>
-                    <li className="flex gap-3">
-                      <span className="text-emerald-500 flex-shrink-0">✓</span>
-                      Real-time carbon footprint comparison
-                    </li>
-                    <li className="flex gap-3">
-                      <span className="text-emerald-500 flex-shrink-0">✓</span>
-                      Verified EPDs, FSC, & Corp badges
-                    </li>
-                    <li className="flex gap-3">
-                      <span className="text-emerald-500 flex-shrink-0">✓</span>
-                      Instant RFQs to qualified suppliers
-                    </li>
-                  </ul>
-                </CardContent>
-              </Card>
-            </div>
-          </div>
-        </section>
-
-        {/* How It Works */}
-        <section className="py-24 bg-muted/30">
-          <div className="max-w-7xl mx-auto px-4 sm:px-6 lg:px-8">
-            <h2 className="text-3xl md:text-4xl font-bold text-center mb-16 text-foreground">
-              How It Works
-            </h2>
-            <div className="grid md:grid-cols-3 gap-12 relative">
-              {/* Connector Line (Desktop) */}
-              <div className="hidden md:block absolute top-12 left-[16%] right-[16%] h-0.5 bg-gradient-to-r from-transparent via-emerald-200 dark:via-emerald-800 to-transparent dashed opacity-50" />
-              
-              <div className="text-center relative bg-background/50 p-6 rounded-2xl backdrop-blur-sm">
-                <div className="w-24 h-24 mx-auto bg-background rounded-full border-4 border-muted flex items-center justify-center text-4xl font-bold text-emerald-500 mb-6 shadow-sm z-10 relative">
-                  01
-                </div>
-                <h3 className="text-xl font-bold text-foreground mb-3">Search</h3>
-                <p className="text-muted-foreground">
-                  Filter by material, certification, carbon footprint, and location.
-                </p>
-              </div>
-              <div className="text-center relative bg-background/50 p-6 rounded-2xl backdrop-blur-sm">
-                <div className="w-24 h-24 mx-auto bg-background rounded-full border-4 border-muted flex items-center justify-center text-4xl font-bold text-emerald-500 mb-6 shadow-sm z-10 relative">
-                  02
-                </div>
-                <h3 className="text-xl font-bold text-foreground mb-3">Compare</h3>
-                <p className="text-muted-foreground">
-                  See verified EPDs, certifications, and carbon data side-by-side.
-                </p>
-              </div>
-              <div className="text-center relative bg-background/50 p-6 rounded-2xl backdrop-blur-sm">
-                <div className="w-24 h-24 mx-auto bg-background rounded-full border-4 border-muted flex items-center justify-center text-4xl font-bold text-emerald-500 mb-6 shadow-sm z-10 relative">
-                  03
-                </div>
-                <h3 className="text-xl font-bold text-foreground mb-3">Connect</h3>
-                <p className="text-muted-foreground">
-                  Send RFQ instantly. Suppliers respond directly in your dashboard.
-                </p>
-              </div>
-            </div>
-          </div>
-        </section>
-
-        {/* Supplier Pricing Preview */}
-        <section className="py-24 bg-slate-900 border-t border-slate-800">
-          <div className="max-w-7xl mx-auto px-4 sm:px-6 lg:px-8">
-            <div className="text-center mb-16">
-              <h2 className="text-3xl md:text-4xl font-bold text-white mb-4">
-                For Suppliers: <span className="text-emerald-400">Get Discovered</span>
-              </h2>
-              <p className="text-slate-400 max-w-2xl mx-auto text-lg">
-                List your certified products and get qualified RFQs from architects specifying materials for real projects.
-              </p>
-            </div>
-
-            <div className="grid md:grid-cols-3 gap-8 max-w-5xl mx-auto">
-              {/* Basic Tier */}
-              <Card className="bg-slate-950 border-slate-800 text-slate-300">
-                <CardContent className="p-8">
-                  <div className="text-3xl font-bold text-white mb-1">$99<span className="text-lg text-slate-500 font-normal">/mo</span></div>
-                  <div className="text-emerald-500 font-medium mb-6">Basic Tier</div>
-                  <ul className="space-y-3 mb-8 text-sm">
-                    <li>✓ 1 Product Listing</li>
-                    <li>✓ Standard Visibility</li>
-                    <li>✓ Basic Analytics</li>
-                  </ul>
-                  <Link href="/signup?type=supplier" className="w-full block">
-                    <Button variant="outline" className="w-full border-slate-700 hover:bg-slate-800 text-slate-300">Get Started</Button>
-                  </Link>
-                </CardContent>
-              </Card>
-
-              {/* Pro Tier */}
-              <Card className="bg-slate-900 border-emerald-500/50 text-slate-300 relative transform md:-translate-y-4 shadow-2xl shadow-emerald-900/20">
-                <div className="absolute top-0 inset-x-0 h-1 bg-gradient-to-r from-emerald-500 to-teal-500" />
-                <CardContent className="p-8">
-                  <div className="text-3xl font-bold text-white mb-1">$249<span className="text-lg text-slate-500 font-normal">/mo</span></div>
-                  <div className="text-emerald-400 font-medium mb-6">Pro Tier</div>
-                  <ul className="space-y-3 mb-8 text-sm">
-                    <li>✓ 10 Product Listings</li>
-                    <li>✓ Priority Search Ranking</li>
-                    <li>✓ Advanced Analytics</li>
-                    <li>✓ Verified Batch</li>
-                  </ul>
-                  <Link href="/signup?type=supplier" className="w-full block">
-                    <Button className="w-full bg-emerald-600 hover:bg-emerald-500 text-white">Get Started</Button>
-                  </Link>
-                </CardContent>
-              </Card>
-
-              {/* Enterprise Tier */}
-              <Card className="bg-slate-950 border-slate-800 text-slate-300">
-                <CardContent className="p-8">
-                  <div className="text-3xl font-bold text-white mb-1">$499<span className="text-lg text-slate-500 font-normal">/mo</span></div>
-                  <div className="text-emerald-500 font-medium mb-6">Enterprise</div>
-                  <ul className="space-y-3 mb-8 text-sm">
-                    <li>✓ Unlimited Listings</li>
-                    <li>✓ API Integration</li>
-                    <li>✓ Dedicated Success Manager</li>
-                  </ul>
-                  <Link href="/signup?type=supplier" className="w-full block">
-                    <Button variant="outline" className="w-full border-slate-700 hover:bg-slate-800 text-slate-300">Contact Sales</Button>
-                  </Link>
-                </CardContent>
-              </Card>
-            </div>
-            
-            <div className="text-center mt-12">
-              <Link href="/supplier/pricing" className="text-emerald-400 hover:text-emerald-300 font-medium underline-offset-4 hover:underline">
-                View Full Pricing Details →
-              </Link>
-            </div>
-          </div>
-        </section>
-      </main>
-=======
 import HeroSection from "@/components/home/HeroSection";
 import dynamic from 'next/dynamic';
 
@@ -324,11 +20,10 @@
 const PricingSection = dynamic(() => import('@/components/home/PricingSection'), {
   loading: () => <div className="py-20 min-h-[400px]" />
 });
->>>>>>> 1fccbb3e
 
 export default function HomePage() {
   return (
-    <div className="min-h-screen bg-gradient-to-b from-emerald-950 via-slate-900 to-slate-950">
+    <div className="min-h-screen bg-background flex flex-col">
       <Header />
       <HeroSection />
       <StatsSection />
