--- conflicted
+++ resolved
@@ -293,9 +293,6 @@
       .eq('id', input.supplierId)
       .single();
     
-<<<<<<< HEAD
-
-=======
     if (fetchError || !supplier) {
       return { success: false, error: 'Supplier not found' };
     }
@@ -309,7 +306,6 @@
         cert_verification_date: new Date().toISOString(),
         cert_rejection_reason: input.reason,
       })
->>>>>>> bea7f528
       .eq('id', input.supplierId);
     
     if (updateError) {
