import { createServerClient } from '@supabase/ssr'
import { cookies } from 'next/headers'
import { NextResponse } from 'next/server'
import { OpenAI } from 'openai'
import { z } from 'zod'

// Define the input schema
const RequestSchema = z.object({
    urls: z.array(z.string().url()),
})

<<<<<<< HEAD
// Define a schema if needed, or use 'any' if not defined elsewhere.
// Assuming RequestSchema is defined somewhere or we define it here.
// For now, I'll remove RequestSchema usage or make it optional as the file seems mixed up.
// Looking at the file, it has TWO main blocks of logic mashed together.
// One block uses `urls` (multiple) and iterates.
// The other block (after line 78) uses `targetUrl` (single) and `supplierId`.
// It looks like a merge conflict or bad copy-paste.

// I will clean this up to support the "Single Scrape" logic which seems to be the intended one
// based on the "Delegating scrape to Azure" log and error handling at the bottom.
// But wait, the top part handles `urls` array.
// I'll support BOTH if possible, or assume the top part was an incomplete feature.
// Given the "Delegating scrape to Azure" logs are more detailed, I suspect the bottom part is the "active" intent.
// However, to be safe, I'll keep the single scrape logic as primary if that's what the frontend sends.

// actually, let's look at the "switch" comment. "3. The Switch: Call Azure instead of doing it locally".
// This suggests the bottom part is the new logic.
// The top part seems to be trying to process a list of URLs.

export async function POST(request: Request) {
=======
export const maxDuration = 60; // Allow 60 seconds for scraping

export async function POST(req: Request) {
>>>>>>> 2a5c02a9
    try {
        // 1. Setup Clients
        const client = new OpenAI({
            apiKey: process.env['AZURE_OPENAI_API_KEY'],
            baseURL: process.env['AZURE_OPENAI_ENDPOINT'],
            defaultQuery: { 'api-version': '2024-02-15-preview' },
            defaultHeaders: { 'api-key': process.env['AZURE_OPENAI_API_KEY'] }
        })

        const cookieStore = cookies()

        const supabase = createServerClient(
            process.env['NEXT_PUBLIC_SUPABASE_URL']!,
            process.env['SUPABASE_SERVICE_ROLE_KEY']!,
            {
                cookies: {
                    get: (name: string) => cookieStore.get(name)?.value,
                    set: () => { },
                    remove: () => { },
                },
            }
        )

        // 2. Parse Body
        let body
        try {
            body = await req.json()
        } catch (e) {
            return NextResponse.json({ error: 'Invalid JSON body' }, { status: 400 })
        }

<<<<<<< HEAD
        const body = await request.json();
        const { targetUrl, supplierId, urls } = body;

        // CASE 1: Multiple URLs (Bulk Scrape) - Top logic
        if (urls && Array.isArray(urls)) {
             // Process in parallel with concurrency limit (e.g., 5)
            // Simple Promise.all since typical batches are small (<10)
            const results = await Promise.all(
                urls.map(async (url: string) => {
                    try {
                        // Call Azure Function instead of local scraping
                        const azureFunctionUrl = process.env.AZURE_FUNCTIONS_BASE_URL
                            ? `${process.env.AZURE_FUNCTIONS_BASE_URL}/api/scrapeSupplier`
                            : process.env.AZURE_SCRAPER_FUNCTION_URL; // Fallback

                        if (!azureFunctionUrl) {
                            throw new Error("Azure Function URL not configured");
                        }

                        const response = await fetch(azureFunctionUrl, {
                            method: 'POST',
                            headers: {
                                'Content-Type': 'application/json',
                            },
                            body: JSON.stringify({ targetUrl: url }),
                        });

                        if (!response.ok) {
                            throw new Error(`Azure Function failed with status: ${response.status}`);
                        }

                        const result = await response.json();

                        if (!result.success) {
                            throw new Error(result.error || 'Unknown error from Azure Function');
                        }

                        const { data } = result;

                        await supabase.from('supplier_scrapes').insert({
                            source_url: url,
                            company_name: data.title,
                            location: 'Unknown',
                            products: data.detectedProducts,
                            certifications: [],
                            contact_email: null,
                            raw_data: data
                        });

                        return { url, success: true, company: data.title, products: data.detectedProducts };

                    } catch (error: unknown) {
                        console.error(`Scrape error for ${url}:`, error);
                        return { url, success: false, error: error instanceof Error ? error.message : 'Unknown error' };
=======
        const parse = RequestSchema.safeParse(body)
        if (!parse.success) {
            return NextResponse.json({ error: 'Invalid input', details: parse.error }, { status: 400 })
        }
        const { urls } = parse.data

        // 3. Process URLs (Scrape -> Analyze -> Save)
        const results = await Promise.all(
            urls.map(async (url) => {
                try {
                    // A. Scrape with Firecrawl
                    const websiteRes = await fetch(`https://api.firecrawl.dev/v0/scrape`, {
                        method: 'POST',
                        headers: {
                            'Authorization': `Bearer ${process.env['FIRECRAWL_API_KEY']}`,
                            'Content-Type': 'application/json',
                        },
                        body: JSON.stringify({ url, pageOptions: { onlyMainContent: true } }),
                    })

                    if (!websiteRes.ok) {
                        throw new Error(`Firecrawl API Error: ${websiteRes.statusText}`);
>>>>>>> 2a5c02a9
                    }
                })
            );

<<<<<<< HEAD
            return NextResponse.json({ results });
        }

        // CASE 2: Single URL (Specific Supplier Scrape) - Bottom logic
        if (targetUrl) {
            // 3. The Switch: Call Azure instead of doing it locally
            const azureFunctionUrl = process.env.AZURE_SCRAPER_FUNCTION_URL;

            if (!azureFunctionUrl) {
                console.error("❌ Configuration Error: AZURE_SCRAPER_FUNCTION_URL is missing.");
                return NextResponse.json({
                    error: 'System configuration error. Please contact support.'
                }, { status: 500 });
            }

            console.log(`🚀 Delegating scrape to Azure: ${targetUrl}`);

            // Call your Azure Function
            const response = await fetch(azureFunctionUrl, {
                method: 'POST',
                headers: { 'Content-Type': 'application/json' },
                body: JSON.stringify({ targetUrl, supplierId }),
            });

            if (!response.ok) {
                const errorText = await response.text();
                throw new Error(`Azure Scraper failed: ${response.status} ${errorText}`);
            }

            const result = await response.json();

            // 4. Update Database with results (if Azure sent data back)
            if (result.success && result.data && supplierId) {
                // Save the scraped data to Supabase
                const { error: dbError } = await supabase
                    .from('suppliers')
                    .update({
                        website_data: result.data, // Make sure your DB has this JSONB column
                        last_scraped_at: new Date().toISOString(),
                        status: 'verified'
=======
                    const { data } = await websiteRes.json()
                    const scrapedText = (data?.markdown || data?.text || '').slice(0, 15000); // Limit text length

                    // B. Analyze with Azure OpenAI
                    const prompt = `You are a data extraction expert. Extract supplier information from this website content:

${scrapedText}

Return ONLY valid JSON with this exact schema:
{
  "company_name": "string",
  "location": "City, State (or Full Address)",
  "products": ["list", "of", "products"],
  "certifications": ["LEED", "FSC", "ISO", "etc"],
  "sustainability_features": ["recycled content", "low carbon", "etc"],
  "contact_email": "email@example.com (or null)"
}`

                    const aiRes = await client.chat.completions.create({
                        model: process.env['AZURE_OPENAI_DEPLOYMENT_NAME'] || "gpt-35-turbo",
                        messages: [{ role: 'user', content: prompt }],
                        response_format: { type: 'json_object' },
                        max_tokens: 800,
                    })

                    const content = aiRes.choices[0].message.content
                    if (!content) throw new Error("No AI response generated");

                    const extracted = JSON.parse(content)

                    // C. Save to Supabase
                    const { error: dbError } = await supabase.from('supplier_scrapes').insert({
                        source_url: url,
                        company_name: extracted.company_name || 'Unknown',
                        location: extracted.location,
                        products: extracted.products || [],
                        certifications: extracted.certifications || [],
                        contact_email: extracted.contact_email,
                        status: 'completed'
>>>>>>> 2a5c02a9
                    })
                    .eq('id', supplierId);

<<<<<<< HEAD
                if (dbError) console.error('Database update failed:', dbError);
            }

            return NextResponse.json(result);
        }

        return NextResponse.json({ error: 'Missing targetUrl or urls' }, { status: 400 });

    } catch (error: any) {
        console.error('🔥 Scrape Proxy Error:', error);
        return NextResponse.json({ error: error.message }, { status: 500 });
=======
                    if (dbError) console.error("DB Insert Error:", dbError);

                    return { url, success: true, company: extracted.company_name }
                } catch (error: unknown) {
                    const errorMessage = error instanceof Error ? error.message : 'Unknown error'
                    console.error(`Scrape error for ${url}:`, error)
                    return { url, success: false, error: errorMessage }
                }
            })
        )

        return NextResponse.json({ results })

    } catch (error: unknown) {
        const errorMessage = error instanceof Error ? error.message : 'Internal Server Error'
        console.error("Fatal Scrape Route Error:", error);
        return NextResponse.json({ error: "Internal Server Error", details: errorMessage }, { status: 500 });
>>>>>>> 2a5c02a9
    }
}<|MERGE_RESOLUTION|>--- conflicted
+++ resolved
@@ -9,7 +9,6 @@
     urls: z.array(z.string().url()),
 })
 
-<<<<<<< HEAD
 // Define a schema if needed, or use 'any' if not defined elsewhere.
 // Assuming RequestSchema is defined somewhere or we define it here.
 // For now, I'll remove RequestSchema usage or make it optional as the file seems mixed up.
@@ -30,11 +29,9 @@
 // The top part seems to be trying to process a list of URLs.
 
 export async function POST(request: Request) {
-=======
 export const maxDuration = 60; // Allow 60 seconds for scraping
 
 export async function POST(req: Request) {
->>>>>>> 2a5c02a9
     try {
         // 1. Setup Clients
         const client = new OpenAI({
@@ -66,7 +63,6 @@
             return NextResponse.json({ error: 'Invalid JSON body' }, { status: 400 })
         }
 
-<<<<<<< HEAD
         const body = await request.json();
         const { targetUrl, supplierId, urls } = body;
 
@@ -121,7 +117,6 @@
                     } catch (error: unknown) {
                         console.error(`Scrape error for ${url}:`, error);
                         return { url, success: false, error: error instanceof Error ? error.message : 'Unknown error' };
-=======
         const parse = RequestSchema.safeParse(body)
         if (!parse.success) {
             return NextResponse.json({ error: 'Invalid input', details: parse.error }, { status: 400 })
@@ -144,12 +139,10 @@
 
                     if (!websiteRes.ok) {
                         throw new Error(`Firecrawl API Error: ${websiteRes.statusText}`);
->>>>>>> 2a5c02a9
                     }
                 })
             );
 
-<<<<<<< HEAD
             return NextResponse.json({ results });
         }
 
@@ -190,7 +183,6 @@
                         website_data: result.data, // Make sure your DB has this JSONB column
                         last_scraped_at: new Date().toISOString(),
                         status: 'verified'
-=======
                     const { data } = await websiteRes.json()
                     const scrapedText = (data?.markdown || data?.text || '').slice(0, 15000); // Limit text length
 
@@ -230,11 +222,9 @@
                         certifications: extracted.certifications || [],
                         contact_email: extracted.contact_email,
                         status: 'completed'
->>>>>>> 2a5c02a9
                     })
                     .eq('id', supplierId);
 
-<<<<<<< HEAD
                 if (dbError) console.error('Database update failed:', dbError);
             }
 
@@ -246,7 +236,6 @@
     } catch (error: any) {
         console.error('🔥 Scrape Proxy Error:', error);
         return NextResponse.json({ error: error.message }, { status: 500 });
-=======
                     if (dbError) console.error("DB Insert Error:", dbError);
 
                     return { url, success: true, company: extracted.company_name }
@@ -264,6 +253,5 @@
         const errorMessage = error instanceof Error ? error.message : 'Internal Server Error'
         console.error("Fatal Scrape Route Error:", error);
         return NextResponse.json({ error: "Internal Server Error", details: errorMessage }, { status: 500 });
->>>>>>> 2a5c02a9
     }
 }