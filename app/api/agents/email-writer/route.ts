import { NextRequest, NextResponse } from 'next/server';
import OpenAI from 'openai';
import { azureOpenAI, isAIEnabled } from '@/lib/azure-openai';

export async function POST(request: NextRequest) {
  try {
    const { recipientType, purpose, context } = await request.json();

<<<<<<< HEAD
    // Check if OpenAI API key is configured
    if (!process.env.OPENAI_API_KEY) {
      console.warn('OPENAI_API_KEY is not set. Returning static template.');
      return NextResponse.json({
        success: true,
        email: getStaticTemplate(recipientType, purpose, context),
        warning: 'Generated with static template (OpenAI API key missing)'
      });
    }
=======
    // Default mock response
    let emailTemplate: any = {
      subject: `GreenChainz - ${purpose}`,
      body: `Hi [Name],
>>>>>>> b367c8be

I'm Jerit Norville, founder of GreenChainz - the B2B marketplace for verified sustainable building materials.

${context}

<<<<<<< HEAD
    // Robustly extract the subject line
    const subjectMatch = generatedText.match(/^Subject:\s*(.*)/i) || generatedText.match(/Subject:\s*(.*)/i);
=======
We're targeting Q1 2026 launch with 50 suppliers and 200 architects.
>>>>>>> b367c8be

Would you be open to a 15-minute call this week?

<<<<<<< HEAD
    let emailTemplate = {
      subject,
      body,
=======
Best,
Jerit Norville
Founder, GreenChainz
founder@greenchainz.com`,
>>>>>>> b367c8be
      metadata: {
        generatedAt: new Date().toISOString(),
        recipientType,
        purpose,
<<<<<<< HEAD
        model: 'gpt-4',
=======
>>>>>>> b367c8be
        provider: 'mock'
      }
    };

    if (isAIEnabled && azureOpenAI) {
      try {
        const azurePrompt = `Write a professional B2B email for GreenChainz:
Recipient: ${recipientType}
Purpose: ${purpose}
Context: ${context}

Template:
- Subject line
- Greeting
- Value proposition
- Call to action
- Sign: Jerit Norville, Founder - founder@greenchainz.com

Format:
Subject: [subject line]

[email body]`;

        const response = await azureOpenAI.chat.completions.create({
          model: process.env['AZURE_OPENAI_DEPLOYMENT'] || "gpt-4o",
          messages: [
            {
              role: "system",
              content: "You are Jerit Norville, CEO of GreenChainz. Write direct, confident cold emails."
            },
            {
              role: "user",
              content: azurePrompt
            }
          ],
          temperature: 0.7,
          max_tokens: 500
        });

        const text = response.choices[0].message.content || "";

        // Simple parsing logic similar to lib/azure/emailer.ts
        const lines = text.split('\n').filter(l => l.trim());
        const subjectLine = lines.find(l => l.toLowerCase().startsWith('subject:'));

        if (subjectLine) {
            subject = subjectLine.replace(/^subject:\s*/i, '').trim();
            // Assuming body follows subject
            const bodyStart = lines.findIndex(l => l.toLowerCase().startsWith('subject:')) + 1;
            body = lines.slice(bodyStart).join('\n').trim();
        } else {
            // Fallback if formatting is off, treat whole text as body
            body = text.trim();
        }

        emailTemplate = {
            subject,
            body,
            metadata: {
                generatedAt: new Date().toISOString(),
                recipientType,
                purpose,
                provider: 'azure-openai',
                model: process.env['AZURE_OPENAI_DEPLOYMENT'] || "gpt-4o"
            }
        };

      } catch (aiError) {
        console.error('Azure OpenAI generation failed, falling back to mock:', aiError);
        // Fallback to mock is already set in emailTemplate
      }
    }

    return NextResponse.json({ success: true, email: emailTemplate });
  } catch (error) {
    console.error('Email writer error:', error);
    // Fallback to static template on error
    const { recipientType, purpose, context } = await request.json().catch(() => ({ recipientType: 'unknown', purpose: 'unknown', context: '' }));
    return NextResponse.json({
      success: true, // We still return success but with a fallback
      email: getStaticTemplate(recipientType, purpose, context),
      warning: 'Generated with static template (API error)'
    });
  }
}

function getStaticTemplate(recipientType: string, purpose: string, context: string) {
  return {
    subject: `GreenChainz - ${purpose}`,
    body: `Hi [Name],

I'm Jerit Norville, founder of GreenChainz - the B2B marketplace for verified sustainable building materials.

${context}

We're targeting Q1 2026 launch with 50 suppliers and 200 architects.

Would you be open to a 15-minute call this week?

Best,
Jerit Norville
Founder, GreenChainz
founder@greenchainz.com
434-359-2460`,
    metadata: {
      generatedAt: new Date().toISOString(),
      recipientType,
      purpose,
      isStatic: true
    }
  };
}<|MERGE_RESOLUTION|>--- conflicted
+++ resolved
@@ -6,7 +6,6 @@
   try {
     const { recipientType, purpose, context } = await request.json();
 
-<<<<<<< HEAD
     // Check if OpenAI API key is configured
     if (!process.env.OPENAI_API_KEY) {
       console.warn('OPENAI_API_KEY is not set. Returning static template.');
@@ -16,44 +15,33 @@
         warning: 'Generated with static template (OpenAI API key missing)'
       });
     }
-=======
     // Default mock response
     let emailTemplate: any = {
       subject: `GreenChainz - ${purpose}`,
       body: `Hi [Name],
->>>>>>> b367c8be
 
 I'm Jerit Norville, founder of GreenChainz - the B2B marketplace for verified sustainable building materials.
 
 ${context}
 
-<<<<<<< HEAD
     // Robustly extract the subject line
     const subjectMatch = generatedText.match(/^Subject:\s*(.*)/i) || generatedText.match(/Subject:\s*(.*)/i);
-=======
 We're targeting Q1 2026 launch with 50 suppliers and 200 architects.
->>>>>>> b367c8be
 
 Would you be open to a 15-minute call this week?
 
-<<<<<<< HEAD
     let emailTemplate = {
       subject,
       body,
-=======
 Best,
 Jerit Norville
 Founder, GreenChainz
 founder@greenchainz.com`,
->>>>>>> b367c8be
       metadata: {
         generatedAt: new Date().toISOString(),
         recipientType,
         purpose,
-<<<<<<< HEAD
         model: 'gpt-4',
-=======
->>>>>>> b367c8be
         provider: 'mock'
       }
     };
