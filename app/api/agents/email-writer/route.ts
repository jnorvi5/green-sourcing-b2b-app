import { NextRequest, NextResponse } from 'next/server';
import OpenAI from 'openai';
import Anthropic from '@anthropic-ai/sdk';
import { azureOpenAI, isAIEnabled } from '@/lib/azure-openai';

export const dynamic = 'force-dynamic';

interface EmailTemplate {
  subject: string;
  body: string;
  metadata: {
    generatedAt: string;
    recipientType?: string;
    purpose?: string;
    model?: string;
    provider?: string;
    isStatic?: boolean;
  };
}

export async function POST(request: NextRequest) {
  try {
    const { recipientType, purpose, context } = await request.json();

    const hasOpenAI = !!process.env['OPENAI_API_KEY'];
    const hasAnthropic = !!process.env['ANTHROPIC_API_KEY'];

<<<<<<< HEAD
=======
    // Default mock response structure
    interface EmailTemplate {
      subject: string;
      body: string;
      metadata: {
        generatedAt: string;
        recipientType: string;
        purpose: string;
        model?: string;
        provider?: string;
        isStatic?: boolean;
      };
    }

    // Initialize with mock data as fallback
    let emailTemplate: EmailTemplate = getStaticTemplate(recipientType, purpose, context);

>>>>>>> 170aa64b
    // Check if any AI provider is configured
    if (!hasOpenAI && !isAIEnabled && !hasAnthropic) {
      console.warn('No AI provider configured. Returning static template.');
      return NextResponse.json({
        success: true,
<<<<<<< HEAD
        email: getStaticTemplate(recipientType, purpose, context),
=======
        email: emailTemplate,
>>>>>>> 170aa64b
        warning: 'Generated with static template (No AI provider configured)'
      });
    }

    // Prepare prompt
    const basePrompt = `Write a professional B2B email for GreenChainz:
Recipient: ${recipientType}
Purpose: ${purpose}
Context: ${context}`;

    const formattingInstructions = `
Instructions:
- Start your response exactly with "Subject: <Your Subject Here>"
- Then provide the email body.
- Sign off as: Jerit Norville, Founder - founder@greenchainz.com
- Keep it concise and professional.
`;

    const fullPrompt = `${basePrompt}\n${formattingInstructions}`;

    // Try Foundry Agent (OUTREACH-SCALER) if configured
    const agentId = process.env['AGENT_OUTREACH_SCALER_ID'];
    if (agentId) {
      try {
        console.log("Delegating email generation to Foundry Agent:", agentId);
        const { invokeFoundryAgent } = await import('@/lib/azure-foundry');

        const agentRes = await invokeFoundryAgent(agentId, fullPrompt);

        if (agentRes.success && agentRes.text) {
<<<<<<< HEAD
          const { subject, body } = parseResponse(agentRes.text, `GreenChainz - ${purpose}`);
          return NextResponse.json({
            success: true,
            email: {
              subject,
              body,
              metadata: {
                generatedAt: new Date().toISOString(),
                recipientType,
                purpose,
                provider: 'foundry-agent',
                model: agentId
              }
=======
          const { subject, body } = parseResponse(agentRes.text, emailTemplate.subject);

          emailTemplate = {
            subject,
            body,
            metadata: {
              generatedAt: new Date().toISOString(),
              recipientType,
              purpose,
              provider: 'foundry-agent',
              model: agentId
>>>>>>> 170aa64b
            }
          };

          return NextResponse.json({
            success: true,
            email: emailTemplate
          });
        }
      } catch (agentError) {
        console.error('Foundry Agent invocation failed:', agentError);
        // Fall through to other providers
      }
    }

    // Try Azure OpenAI first if enabled
    if (isAIEnabled && azureOpenAI) {
      try {
        const response = await azureOpenAI.chat.completions.create({
          model: process.env['AZURE_OPENAI_DEPLOYMENT'] || "gpt-4o",
          messages: [
            {
              role: "system",
              content: "You are Jerit Norville, CEO of GreenChainz. Write direct, confident cold emails."
            },
            {
              role: "user",
              content: fullPrompt
            }
          ],
          temperature: 0.7,
          max_tokens: 500
        });

        const text = response.choices[0].message.content || "";
<<<<<<< HEAD
        const { subject, body } = parseResponse(text, `GreenChainz - ${purpose}`);

        return NextResponse.json({
          success: true,
          email: {
            subject,
            body,
            metadata: {
              generatedAt: new Date().toISOString(),
              recipientType,
              purpose,
              provider: 'azure-openai',
              model: process.env['AZURE_OPENAI_DEPLOYMENT'] || "gpt-4o"
            }
=======
        const { subject, body } = parseResponse(text, emailTemplate.subject);

        emailTemplate = {
          subject,
          body,
          metadata: {
            generatedAt: new Date().toISOString(),
            recipientType,
            purpose,
            provider: 'azure-openai',
            model: process.env['AZURE_OPENAI_DEPLOYMENT'] || "gpt-4o"
>>>>>>> 170aa64b
          }
        };

        return NextResponse.json({
          success: true,
          email: emailTemplate
        });

      } catch (aiError) {
        console.error('Azure OpenAI generation failed:', aiError);
        // Fall through to standard OpenAI
      }
    }

    // Fallback to standard OpenAI
    if (hasOpenAI) {
      try {
        const openai = new OpenAI({
          apiKey: process.env['OPENAI_API_KEY'],
        });

        const completion = await openai.chat.completions.create({
          model: 'gpt-4',
          messages: [
            {
              role: 'system',
              content: 'You are a professional B2B email copywriter for GreenChainz, a marketplace for sustainable building materials.'
            },
            {
              role: 'user',
              content: fullPrompt
            }
          ],
          temperature: 0.7,
        });

<<<<<<< HEAD
        const text = completion.choices[0]?.message?.content || '';
        const { subject, body } = parseResponse(text, `GreenChainz - ${purpose}`);

        return NextResponse.json({
          success: true,
          email: {
            subject,
            body,
            metadata: {
              generatedAt: new Date().toISOString(),
              recipientType,
              purpose,
              model: 'gpt-4',
              provider: 'openai'
            }
=======
        const generatedText = completion.choices[0]?.message?.content || '';
        const { subject, body } = parseResponse(generatedText, `GreenChainz - ${purpose}`);

        emailTemplate = {
          subject,
          body,
          metadata: {
            generatedAt: new Date().toISOString(),
            recipientType,
            purpose,
            model: 'gpt-4',
            provider: 'openai'
>>>>>>> 170aa64b
          }
        };

        return NextResponse.json({
          success: true,
          email: emailTemplate
        });
      } catch (openAIError) {
        console.error('OpenAI generation failed:', openAIError);
        // Fall through to Anthropic
      }
    }

    // Try Anthropic
    if (hasAnthropic) {
      try {
        const anthropic = new Anthropic({
          apiKey: process.env['ANTHROPIC_API_KEY'],
        });

        const message = await anthropic.messages.create({
          model: 'claude-3-5-sonnet-20241022',
          max_tokens: 1024,
          system: 'You are a professional B2B email copywriter for GreenChainz.',
          messages: [
            {
              role: 'user',
              content: fullPrompt
            }
          ]
        });

<<<<<<< HEAD
        const text = message.content[0].type === 'text' ? message.content[0].text : '';
        const { subject, body } = parseResponse(text, `GreenChainz - ${purpose}`);
=======
        const generatedText = message.content[0].type === 'text' ? message.content[0].text : '';
        const { subject, body } = parseResponse(generatedText, `GreenChainz - ${purpose}`);
>>>>>>> 170aa64b

        return NextResponse.json({
          success: true,
          email: {
            subject,
            body,
            metadata: {
              generatedAt: new Date().toISOString(),
              recipientType,
              purpose,
              model: 'claude-3-5-sonnet-20241022',
              provider: 'anthropic'
            }
          }
        });

      } catch (anthropicError) {
        console.error('Anthropic generation failed:', anthropicError);
        // Fall through to static
      }
    }

    // Final fallback
    return NextResponse.json({
      success: true,
      email: getStaticTemplate(recipientType, purpose, context),
      warning: 'Generated with static template (AI generation failed or not configured)'
    });

  } catch (error) {
    console.error('Email writer error:', error);
    return NextResponse.json({
      success: true,
      email: getStaticTemplate('Unknown', 'Contact', 'Context unavailable due to error'),
      warning: 'Generated with static template (API error)'
    });
  }
}

// Helper function to parse subject and body
function parseResponse(text: string, defaultSubject: string): { subject: string, body: string } {
  let subject = defaultSubject;
  let body = text;

  // Try regex first as it preserves formatting better
  const subjectMatch = text.match(/^Subject:\s*(.*)/i) || text.match(/Subject:\s*(.*)/i);

  if (subjectMatch) {
    subject = subjectMatch[1].trim();
<<<<<<< HEAD
=======
    // Remove the match from the body
>>>>>>> 170aa64b
    if (subjectMatch.index !== undefined) {
        const matchLength = subjectMatch[0].length;
        body = text.slice(subjectMatch.index + matchLength).trim();
    } else {
        body = text.replace(subjectMatch[0], '').trim();
    }
  } else {
    // Fallback: look for line starting with Subject:
    const lines = text.split('\n');
    const subjectLineIndex = lines.findIndex(l => l.trim().toLowerCase().startsWith('subject:'));

    if (subjectLineIndex !== -1) {
        const subjectLine = lines[subjectLineIndex];
        subject = subjectLine.replace(/^subject:\s*/i, '').trim();
        // Take everything after the subject line
        body = lines.slice(subjectLineIndex + 1).join('\n').trim();
    }
  }

  return { subject, body };
}

function getStaticTemplate(recipientType: string | undefined, purpose: string | undefined, context: string | undefined): EmailTemplate {
  return {
    subject: `GreenChainz - ${purpose || 'Introduction'}`,
    body: `Hi [Name],

I'm Jerit Norville, founder of GreenChainz - the B2B marketplace for verified sustainable building materials.

${context || 'I noticed your work in sustainable architecture.'}

We're targeting Q1 2026 launch with 50 suppliers and 200 architects.

Would you be open to a 15-minute call this week?

Best,
Jerit Norville
Founder, GreenChainz
founder@greenchainz.com
434-359-2460`,
    metadata: {
      generatedAt: new Date().toISOString(),
      recipientType: recipientType || 'Unknown',
      purpose: purpose || 'General',
      isStatic: true
    }
  };
}<|MERGE_RESOLUTION|>--- conflicted
+++ resolved
@@ -25,8 +25,6 @@
     const hasOpenAI = !!process.env['OPENAI_API_KEY'];
     const hasAnthropic = !!process.env['ANTHROPIC_API_KEY'];
 
-<<<<<<< HEAD
-=======
     // Default mock response structure
     interface EmailTemplate {
       subject: string;
@@ -44,17 +42,13 @@
     // Initialize with mock data as fallback
     let emailTemplate: EmailTemplate = getStaticTemplate(recipientType, purpose, context);
 
->>>>>>> 170aa64b
     // Check if any AI provider is configured
     if (!hasOpenAI && !isAIEnabled && !hasAnthropic) {
       console.warn('No AI provider configured. Returning static template.');
       return NextResponse.json({
         success: true,
-<<<<<<< HEAD
         email: getStaticTemplate(recipientType, purpose, context),
-=======
         email: emailTemplate,
->>>>>>> 170aa64b
         warning: 'Generated with static template (No AI provider configured)'
       });
     }
@@ -85,7 +79,6 @@
         const agentRes = await invokeFoundryAgent(agentId, fullPrompt);
 
         if (agentRes.success && agentRes.text) {
-<<<<<<< HEAD
           const { subject, body } = parseResponse(agentRes.text, `GreenChainz - ${purpose}`);
           return NextResponse.json({
             success: true,
@@ -99,7 +92,6 @@
                 provider: 'foundry-agent',
                 model: agentId
               }
-=======
           const { subject, body } = parseResponse(agentRes.text, emailTemplate.subject);
 
           emailTemplate = {
@@ -111,7 +103,6 @@
               purpose,
               provider: 'foundry-agent',
               model: agentId
->>>>>>> 170aa64b
             }
           };
 
@@ -146,7 +137,6 @@
         });
 
         const text = response.choices[0].message.content || "";
-<<<<<<< HEAD
         const { subject, body } = parseResponse(text, `GreenChainz - ${purpose}`);
 
         return NextResponse.json({
@@ -161,7 +151,6 @@
               provider: 'azure-openai',
               model: process.env['AZURE_OPENAI_DEPLOYMENT'] || "gpt-4o"
             }
-=======
         const { subject, body } = parseResponse(text, emailTemplate.subject);
 
         emailTemplate = {
@@ -173,7 +162,6 @@
             purpose,
             provider: 'azure-openai',
             model: process.env['AZURE_OPENAI_DEPLOYMENT'] || "gpt-4o"
->>>>>>> 170aa64b
           }
         };
 
@@ -210,7 +198,6 @@
           temperature: 0.7,
         });
 
-<<<<<<< HEAD
         const text = completion.choices[0]?.message?.content || '';
         const { subject, body } = parseResponse(text, `GreenChainz - ${purpose}`);
 
@@ -226,7 +213,6 @@
               model: 'gpt-4',
               provider: 'openai'
             }
-=======
         const generatedText = completion.choices[0]?.message?.content || '';
         const { subject, body } = parseResponse(generatedText, `GreenChainz - ${purpose}`);
 
@@ -239,7 +225,6 @@
             purpose,
             model: 'gpt-4',
             provider: 'openai'
->>>>>>> 170aa64b
           }
         };
 
@@ -272,13 +257,10 @@
           ]
         });
 
-<<<<<<< HEAD
         const text = message.content[0].type === 'text' ? message.content[0].text : '';
         const { subject, body } = parseResponse(text, `GreenChainz - ${purpose}`);
-=======
         const generatedText = message.content[0].type === 'text' ? message.content[0].text : '';
         const { subject, body } = parseResponse(generatedText, `GreenChainz - ${purpose}`);
->>>>>>> 170aa64b
 
         return NextResponse.json({
           success: true,
@@ -328,10 +310,7 @@
 
   if (subjectMatch) {
     subject = subjectMatch[1].trim();
-<<<<<<< HEAD
-=======
     // Remove the match from the body
->>>>>>> 170aa64b
     if (subjectMatch.index !== undefined) {
         const matchLength = subjectMatch[0].length;
         body = text.slice(subjectMatch.index + matchLength).trim();
