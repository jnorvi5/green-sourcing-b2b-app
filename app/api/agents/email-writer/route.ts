--- conflicted
+++ resolved
@@ -3,14 +3,11 @@
 import { azureOpenAI, isAIEnabled } from '@/lib/azure-openai';
 
 export async function POST(request: NextRequest) {
-<<<<<<< HEAD
   let recipientType, purpose, context;
-=======
   let recipientType = '';
   let purpose = '';
   let context = '';
 
->>>>>>> f1370e74
   try {
     const body = await request.json();
     recipientType = body.recipientType;
@@ -19,11 +16,8 @@
 
     // Check if OpenAI API key is configured
     if (!process.env.OPENAI_API_KEY && !isAIEnabled) {
-<<<<<<< HEAD
       console.warn('OPENAI_API_KEY is not set. Returning static template.');
-=======
       console.warn('No AI provider configured. Returning static template.');
->>>>>>> f1370e74
       return NextResponse.json({
         success: true,
         email: getStaticTemplate(recipientType, purpose, context),
@@ -31,11 +25,8 @@
       });
     }
 
-<<<<<<< HEAD
     // Default mock response
-=======
     // Default mock response structure
->>>>>>> f1370e74
     let emailTemplate = {
       subject: `GreenChainz - ${purpose}`,
       body: `Hi [Name],\n\nThis is a placeholder body.\n\nBest,\nJerit`,
@@ -48,20 +39,15 @@
 
 ${context}
 
-<<<<<<< HEAD
-=======
     // Robustly extract the subject line
     const subjectMatch = generatedText.match(/^Subject:\s*(.*)/i) || generatedText.match(/Subject:\s*(.*)/i);
->>>>>>> f1370e74
 We're targeting Q1 2026 launch with 50 suppliers and 200 architects.
 
 Would you be open to a 15-minute call this week?
 
-<<<<<<< HEAD
 Best,
 Jerit Norville
 Founder, GreenChainz`,
-=======
     let emailTemplate = {
       subject,
       body,
@@ -69,20 +55,15 @@
 Jerit Norville
 Founder, GreenChainz
 founder@greenchainz.com`,
->>>>>>> f1370e74
       metadata: {
         generatedAt: new Date().toISOString(),
         recipientType,
         purpose,
-<<<<<<< HEAD
-=======
         model: 'gpt-4',
->>>>>>> f1370e74
         provider: 'mock'
       }
     };
 
-<<<<<<< HEAD
     if (process.env.OPENAI_API_KEY) {
        const openai = new OpenAI({
          apiKey: process.env.OPENAI_API_KEY,
@@ -142,10 +123,8 @@
          }
        };
     } else if (isAIEnabled && azureOpenAI) {
-=======
     // Try Azure OpenAI first if enabled
     if (isAIEnabled && azureOpenAI) {
->>>>>>> f1370e74
       try {
         const azurePrompt = `Write a professional B2B email for GreenChainz:
 Recipient: ${recipientType}
