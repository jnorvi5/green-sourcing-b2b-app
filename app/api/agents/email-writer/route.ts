import { NextRequest, NextResponse } from 'next/server';
import OpenAI from 'openai';
import Anthropic from '@anthropic-ai/sdk';
import { azureOpenAI, isAIEnabled } from '@/lib/azure-openai';

export const dynamic = 'force-dynamic';

interface EmailTemplate {
  subject: string;
  body: string;
  metadata: {
    generatedAt: string;
    recipientType?: string;
    purpose?: string;
    model?: string;
    provider?: string;
    isStatic?: boolean;
  };
}

export async function POST(request: NextRequest) {
  try {
    const { recipientType, purpose, context } = await request.json();

    const hasOpenAI = !!process.env['OPENAI_API_KEY'];
    const hasAnthropic = !!process.env['ANTHROPIC_API_KEY'];

<<<<<<< HEAD
    // Check if any AI provider is configured
    if (!hasOpenAI && !isAIEnabled && !hasAnthropic) {
      console.warn('No AI provider configured. Returning static template.');
      return NextResponse.json({
        success: true,
        email: getStaticTemplate(recipientType, purpose, context),
        warning: 'Generated with static template (No AI provider configured)'
      });
    }

    // Prepare prompt
    // The prompt is based on the user request, with appended formatting instructions
    // to ensure the response can be parsed by the frontend.
    const basePrompt = `Write a professional B2B email for GreenChainz:
Recipient: ${recipientType}
Purpose: ${purpose}
Context: ${context}`;

    const formattingInstructions = `
Instructions:
- Start your response exactly with "Subject: <Your Subject Here>"
- Then provide the email body.
- Sign off as: Jerit Norville, Founder - founder@greenchainz.com
- Keep it concise and professional.
`;

    const fullPrompt = `${basePrompt}\n${formattingInstructions}`;

=======
    // Default mock response structure
>>>>>>> 9ecaf4f2
    interface EmailTemplate {
      subject: string;
      body: string;
      metadata: {
        generatedAt: string;
        recipientType: string;
        purpose: string;
        model?: string;
        provider?: string;
        isStatic?: boolean;
      };
    }

<<<<<<< HEAD
    let emailTemplate: EmailTemplate | null = null;
=======
    // Initialize with mock data as fallback
    let emailTemplate: EmailTemplate = getStaticTemplate(recipientType, purpose, context);

    // Check if any AI provider is configured
    if (!hasOpenAI && !isAIEnabled && !hasAnthropic) {
      console.warn('No AI provider configured. Returning static template.');
      return NextResponse.json({
        success: true,
        email: getStaticTemplate(recipientType, purpose, context),
        email: emailTemplate,
        warning: 'Generated with static template (No AI provider configured)'
      });
    }

    // Prepare prompt
    const basePrompt = `Write a professional B2B email for GreenChainz:
Recipient: ${recipientType}
Purpose: ${purpose}
Context: ${context}`;

    const formattingInstructions = `
Instructions:
- Start your response exactly with "Subject: <Your Subject Here>"
- Then provide the email body.
- Sign off as: Jerit Norville, Founder - founder@greenchainz.com
- Keep it concise and professional.
`;

    const fullPrompt = `${basePrompt}\n${formattingInstructions}`;
>>>>>>> 9ecaf4f2

    // Try Foundry Agent (OUTREACH-SCALER) if configured
    const agentId = process.env['AGENT_OUTREACH_SCALER_ID'];
    if (agentId) {
      try {
        console.log("Delegating email generation to Foundry Agent:", agentId);
        const { invokeFoundryAgent } = await import('@/lib/azure-foundry');

        const agentRes = await invokeFoundryAgent(agentId, fullPrompt);

        if (agentRes.success && agentRes.text) {
          const { subject, body } = parseResponse(agentRes.text, `GreenChainz - ${purpose}`);
<<<<<<< HEAD
=======
          return NextResponse.json({
            success: true,
            email: {
              subject,
              body,
              metadata: {
                generatedAt: new Date().toISOString(),
                recipientType,
                purpose,
                provider: 'foundry-agent',
                model: agentId
              }
          const { subject, body } = parseResponse(agentRes.text, emailTemplate.subject);

>>>>>>> 9ecaf4f2
          emailTemplate = {
            subject,
            body,
            metadata: {
              generatedAt: new Date().toISOString(),
              recipientType,
              purpose,
              provider: 'foundry-agent',
              model: agentId
            }
          };
<<<<<<< HEAD
          return NextResponse.json({ success: true, email: emailTemplate });
=======

          return NextResponse.json({
            success: true,
            email: emailTemplate
          });
>>>>>>> 9ecaf4f2
        }
      } catch (agentError) {
        console.error('Foundry Agent invocation failed:', agentError);
        // Fall through to other providers
      }
    }

    // Try Azure OpenAI first if enabled
    if (isAIEnabled && azureOpenAI && !emailTemplate) {
      try {
        const response = await azureOpenAI.chat.completions.create({
          model: process.env['AZURE_OPENAI_DEPLOYMENT'] || "gpt-4o",
          messages: [
            {
              role: "system",
              content: "You are Jerit Norville, CEO of GreenChainz. Write direct, confident cold emails."
            },
            {
              role: "user",
              content: fullPrompt
            }
          ],
          temperature: 0.7,
          max_tokens: 500
        });

        const text = response.choices[0].message.content || "";
        const { subject, body } = parseResponse(text, `GreenChainz - ${purpose}`);
<<<<<<< HEAD
=======

        return NextResponse.json({
          success: true,
          email: {
            subject,
            body,
            metadata: {
              generatedAt: new Date().toISOString(),
              recipientType,
              purpose,
              provider: 'azure-openai',
              model: process.env['AZURE_OPENAI_DEPLOYMENT'] || "gpt-4o"
            }
        const { subject, body } = parseResponse(text, emailTemplate.subject);
>>>>>>> 9ecaf4f2

        emailTemplate = {
          subject,
          body,
          metadata: {
            generatedAt: new Date().toISOString(),
            recipientType,
            purpose,
            provider: 'azure-openai',
            model: process.env['AZURE_OPENAI_DEPLOYMENT'] || "gpt-4o"
          }
        };
<<<<<<< HEAD
         return NextResponse.json({ success: true, email: emailTemplate });
=======

        return NextResponse.json({
          success: true,
          email: emailTemplate
        });

>>>>>>> 9ecaf4f2
      } catch (aiError) {
        console.error('Azure OpenAI generation failed:', aiError);
        // Fall through to standard OpenAI
      }
    }

    // Fallback to standard OpenAI
    if (hasOpenAI && !emailTemplate) {
      try {
        const openai = new OpenAI({
          apiKey: process.env['OPENAI_API_KEY'],
        });

        const completion = await openai.chat.completions.create({
          model: 'gpt-4',
          messages: [
            {
              role: 'system',
              content: 'You are a professional B2B email copywriter for GreenChainz, a marketplace for sustainable building materials.'
            },
            {
              role: 'user',
              content: fullPrompt
            }
          ],
          temperature: 0.7,
        });

<<<<<<< HEAD
=======
        const text = completion.choices[0]?.message?.content || '';
        const { subject, body } = parseResponse(text, `GreenChainz - ${purpose}`);

        return NextResponse.json({
          success: true,
          email: {
            subject,
            body,
            metadata: {
              generatedAt: new Date().toISOString(),
              recipientType,
              purpose,
              model: 'gpt-4',
              provider: 'openai'
            }
>>>>>>> 9ecaf4f2
        const generatedText = completion.choices[0]?.message?.content || '';
        const { subject, body } = parseResponse(generatedText, `GreenChainz - ${purpose}`);

        emailTemplate = {
          subject,
          body,
          metadata: {
            generatedAt: new Date().toISOString(),
            recipientType,
            purpose,
            model: 'gpt-4',
            provider: 'openai'
          }
        };
<<<<<<< HEAD
         return NextResponse.json({ success: true, email: emailTemplate });
=======

        return NextResponse.json({
          success: true,
          email: emailTemplate
        });
>>>>>>> 9ecaf4f2
      } catch (openAIError) {
        console.error('OpenAI generation failed:', openAIError);
        // Fall through to Anthropic
      }
    }

    // Try Anthropic
    if (hasAnthropic && !emailTemplate) {
      try {
        const anthropic = new Anthropic({
          apiKey: process.env['ANTHROPIC_API_KEY'],
        });

        const message = await anthropic.messages.create({
          model: 'claude-3-5-sonnet-20241022',
          max_tokens: 1024,
          system: 'You are a professional B2B email copywriter for GreenChainz.',
          messages: [
            {
              role: 'user',
              content: fullPrompt
            }
          ]
        });

<<<<<<< HEAD
=======
        const text = message.content[0].type === 'text' ? message.content[0].text : '';
        const { subject, body } = parseResponse(text, `GreenChainz - ${purpose}`);
>>>>>>> 9ecaf4f2
        const generatedText = message.content[0].type === 'text' ? message.content[0].text : '';
        const { subject, body } = parseResponse(generatedText, `GreenChainz - ${purpose}`);

        emailTemplate = {
          subject,
          body,
          metadata: {
            generatedAt: new Date().toISOString(),
            recipientType,
            purpose,
            model: 'claude-3-5-sonnet-20241022',
            provider: 'anthropic'
          }
        };
         return NextResponse.json({ success: true, email: emailTemplate });
      } catch (anthropicError) {
        console.error('Anthropic generation failed:', anthropicError);
        // Fall through to static
      }
    }

    // Final fallback
    return NextResponse.json({
      success: true,
      email: getStaticTemplate(recipientType, purpose, context),
      warning: 'Generated with static template (AI generation failed or not configured)'
    });

  } catch (error) {
    console.error('Email writer error:', error);
    return NextResponse.json({
      success: true,
      email: getStaticTemplate('Unknown', 'Contact', 'Context unavailable due to error'),
      warning: 'Generated with static template (API error)'
    });
  }
}

// Helper function to parse subject and body
function parseResponse(text: string, defaultSubject: string): { subject: string, body: string } {
  let subject = defaultSubject;
  let body = text;

  // Try regex first as it preserves formatting better
  const subjectMatch = text.match(/^Subject:\s*(.*)/i) || text.match(/Subject:\s*(.*)/i);

  if (subjectMatch) {
    subject = subjectMatch[1].trim();
    // Remove the match from the body
    if (subjectMatch.index !== undefined) {
        const matchLength = subjectMatch[0].length;
        body = text.slice(subjectMatch.index + matchLength).trim();
    } else {
        body = text.replace(subjectMatch[0], '').trim();
    }
  } else {
    // Fallback: look for line starting with Subject:
    const lines = text.split('\n');
    const subjectLineIndex = lines.findIndex(l => l.trim().toLowerCase().startsWith('subject:'));

    if (subjectLineIndex !== -1) {
        const subjectLine = lines[subjectLineIndex];
        subject = subjectLine.replace(/^subject:\s*/i, '').trim();
        // Take everything after the subject line
        body = lines.slice(subjectLineIndex + 1).join('\n').trim();
    }
  }

  return { subject, body };
}

function getStaticTemplate(recipientType: string | undefined, purpose: string | undefined, context: string | undefined): EmailTemplate {
  return {
    subject: `GreenChainz - ${purpose || 'Introduction'}`,
    body: `Hi [Name],

I'm Jerit Norville, founder of GreenChainz - the B2B marketplace for verified sustainable building materials.

${context || 'I noticed your work in sustainable architecture.'}

We're targeting Q1 2026 launch with 50 suppliers and 200 architects.

Would you be open to a 15-minute call this week?

Best,
Jerit Norville
Founder, GreenChainz
founder@greenchainz.com
434-359-2460`,
    metadata: {
      generatedAt: new Date().toISOString(),
      recipientType: recipientType || 'Unknown',
<<<<<<< HEAD
      purpose: purpose || 'Contact',
=======
      purpose: purpose || 'General',
>>>>>>> 9ecaf4f2
      isStatic: true
    }
  };
}<|MERGE_RESOLUTION|>--- conflicted
+++ resolved
@@ -25,7 +25,6 @@
     const hasOpenAI = !!process.env['OPENAI_API_KEY'];
     const hasAnthropic = !!process.env['ANTHROPIC_API_KEY'];
 
-<<<<<<< HEAD
     // Check if any AI provider is configured
     if (!hasOpenAI && !isAIEnabled && !hasAnthropic) {
       console.warn('No AI provider configured. Returning static template.');
@@ -54,9 +53,7 @@
 
     const fullPrompt = `${basePrompt}\n${formattingInstructions}`;
 
-=======
     // Default mock response structure
->>>>>>> 9ecaf4f2
     interface EmailTemplate {
       subject: string;
       body: string;
@@ -70,9 +67,7 @@
       };
     }
 
-<<<<<<< HEAD
     let emailTemplate: EmailTemplate | null = null;
-=======
     // Initialize with mock data as fallback
     let emailTemplate: EmailTemplate = getStaticTemplate(recipientType, purpose, context);
 
@@ -102,7 +97,6 @@
 `;
 
     const fullPrompt = `${basePrompt}\n${formattingInstructions}`;
->>>>>>> 9ecaf4f2
 
     // Try Foundry Agent (OUTREACH-SCALER) if configured
     const agentId = process.env['AGENT_OUTREACH_SCALER_ID'];
@@ -115,8 +109,6 @@
 
         if (agentRes.success && agentRes.text) {
           const { subject, body } = parseResponse(agentRes.text, `GreenChainz - ${purpose}`);
-<<<<<<< HEAD
-=======
           return NextResponse.json({
             success: true,
             email: {
@@ -131,7 +123,6 @@
               }
           const { subject, body } = parseResponse(agentRes.text, emailTemplate.subject);
 
->>>>>>> 9ecaf4f2
           emailTemplate = {
             subject,
             body,
@@ -143,15 +134,12 @@
               model: agentId
             }
           };
-<<<<<<< HEAD
           return NextResponse.json({ success: true, email: emailTemplate });
-=======
 
           return NextResponse.json({
             success: true,
             email: emailTemplate
           });
->>>>>>> 9ecaf4f2
         }
       } catch (agentError) {
         console.error('Foundry Agent invocation failed:', agentError);
@@ -180,8 +168,6 @@
 
         const text = response.choices[0].message.content || "";
         const { subject, body } = parseResponse(text, `GreenChainz - ${purpose}`);
-<<<<<<< HEAD
-=======
 
         return NextResponse.json({
           success: true,
@@ -196,7 +182,6 @@
               model: process.env['AZURE_OPENAI_DEPLOYMENT'] || "gpt-4o"
             }
         const { subject, body } = parseResponse(text, emailTemplate.subject);
->>>>>>> 9ecaf4f2
 
         emailTemplate = {
           subject,
@@ -209,16 +194,13 @@
             model: process.env['AZURE_OPENAI_DEPLOYMENT'] || "gpt-4o"
           }
         };
-<<<<<<< HEAD
          return NextResponse.json({ success: true, email: emailTemplate });
-=======
 
         return NextResponse.json({
           success: true,
           email: emailTemplate
         });
 
->>>>>>> 9ecaf4f2
       } catch (aiError) {
         console.error('Azure OpenAI generation failed:', aiError);
         // Fall through to standard OpenAI
@@ -247,8 +229,6 @@
           temperature: 0.7,
         });
 
-<<<<<<< HEAD
-=======
         const text = completion.choices[0]?.message?.content || '';
         const { subject, body } = parseResponse(text, `GreenChainz - ${purpose}`);
 
@@ -264,7 +244,6 @@
               model: 'gpt-4',
               provider: 'openai'
             }
->>>>>>> 9ecaf4f2
         const generatedText = completion.choices[0]?.message?.content || '';
         const { subject, body } = parseResponse(generatedText, `GreenChainz - ${purpose}`);
 
@@ -279,15 +258,12 @@
             provider: 'openai'
           }
         };
-<<<<<<< HEAD
          return NextResponse.json({ success: true, email: emailTemplate });
-=======
 
         return NextResponse.json({
           success: true,
           email: emailTemplate
         });
->>>>>>> 9ecaf4f2
       } catch (openAIError) {
         console.error('OpenAI generation failed:', openAIError);
         // Fall through to Anthropic
@@ -313,11 +289,8 @@
           ]
         });
 
-<<<<<<< HEAD
-=======
         const text = message.content[0].type === 'text' ? message.content[0].text : '';
         const { subject, body } = parseResponse(text, `GreenChainz - ${purpose}`);
->>>>>>> 9ecaf4f2
         const generatedText = message.content[0].type === 'text' ? message.content[0].text : '';
         const { subject, body } = parseResponse(generatedText, `GreenChainz - ${purpose}`);
 
@@ -410,11 +383,8 @@
     metadata: {
       generatedAt: new Date().toISOString(),
       recipientType: recipientType || 'Unknown',
-<<<<<<< HEAD
       purpose: purpose || 'Contact',
-=======
       purpose: purpose || 'General',
->>>>>>> 9ecaf4f2
       isStatic: true
     }
   };
