--- conflicted
+++ resolved
@@ -15,13 +15,10 @@
         warning: 'Generated with static template (OpenAI API key missing)'
       });
     }
-<<<<<<< HEAD
-=======
     // Default mock response
     let emailTemplate: any = {
       subject: `GreenChainz - ${purpose}`,
       body: `Hi [Name],
->>>>>>> 2b650b01
 
 I'm Jerit Norville, founder of GreenChainz - the B2B marketplace for verified sustainable building materials.
 
@@ -107,13 +104,10 @@
                 generatedAt: new Date().toISOString(),
                 recipientType,
                 purpose,
-<<<<<<< HEAD
                 model: process.env['AZURE_OPENAI_DEPLOYMENT'] || "gpt-4o",
                 provider: 'azure-openai'
-=======
                 provider: 'azure-openai',
                 model: process.env['AZURE_OPENAI_DEPLOYMENT'] || "gpt-4o"
->>>>>>> 2b650b01
             }
         };
 
@@ -127,14 +121,11 @@
   } catch (error) {
     console.error('Email writer error:', error);
     // Fallback to static template on error
-<<<<<<< HEAD
     // recipientType, purpose, context might not be available here depending on where error occurred
     // but try-catch is around request.json() too? No, it's inside.
     // If request.json() fails, we might not have the variables.
     // But assuming they are extracted or undefined.
-=======
     const { recipientType, purpose, context } = await request.json().catch(() => ({ recipientType: 'unknown', purpose: 'unknown', context: '' }));
->>>>>>> 2b650b01
     return NextResponse.json({
       success: true, // We still return success but with a fallback
       email: getStaticTemplate('Unknown', 'Contact', 'Context unavailable due to error'),
