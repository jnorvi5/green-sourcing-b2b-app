import { NextResponse } from 'next/server';

export async function GET(request: Request) {
  const { searchParams } = new URL(request.url);
  const q = searchParams.get('q') || '';
  const location = searchParams.get('location') || '';

  // Mock data for MVP
  const suppliers = [
    {
      id: 'sup_1',
      company_name: 'GreenBuild Supplies',
      description: 'Premier supplier of sustainable building materials.',
      location: 'New York, NY',
      certifications: ['ISO 14001', 'B Corp'],
      epd_verified: true,
      fsc_verified: true,
      bcorp_verified: true,
      leed_verified: false,
      verification_source: 'EPD',
      agent_insight: 'Top rated for low-carbon concrete',
      matched_products: [
        {
          _id: 'prod_1',
          title: 'Low Carbon Concrete',
          price: 150,
          currency: 'USD',
          material_type: 'Concrete' // Added for Agent
        },
        {
          _id: 'prod_2',
          title: 'Recycled Steel Beam',
          price: 450,
          currency: 'USD',
          material_type: 'Steel'
        }
      ]
    },
    {
      id: 'sup_2',
      company_name: 'Nordic Wood Co',
      description: 'Sustainable timber directly from certified forests.',
      location: 'Portland, OR',
      certifications: ['FSC', 'PEFC'],
      epd_verified: true,
      fsc_verified: true,
      bcorp_verified: false,
      leed_verified: true,
      verification_source: 'EC3',
      matched_products: [
        {
          _id: 'prod_3',
          title: 'Birch Plywood',
          price: 85,
          currency: 'USD',
          material_type: 'Wood'
        }
      ]
    }
  ];

  // Simple filter
  const filtered = suppliers.filter(s => {
    if (q && !s.company_name.toLowerCase().includes(q.toLowerCase()) &&
        !s.matched_products.some(p => p.title.toLowerCase().includes(q.toLowerCase()))) return false;
    if (location && !s.location.toLowerCase().includes(location.toLowerCase())) return false;
    return true;
  });

  return NextResponse.json({
    results: [],
    source: 'mock'
  }, {
    headers: {
<<<<<<< HEAD
      'Cache-Control': 'public, s-maxage=86400, stale-while-revalidate=59',
    },
=======
      'Cache-Control': 'public, s-maxage=3600, stale-while-revalidate=59'
    }
>>>>>>> 1fccbb3e
  });
}<|MERGE_RESOLUTION|>--- conflicted
+++ resolved
@@ -72,12 +72,7 @@
     source: 'mock'
   }, {
     headers: {
-<<<<<<< HEAD
       'Cache-Control': 'public, s-maxage=86400, stale-while-revalidate=59',
-    },
-=======
-      'Cache-Control': 'public, s-maxage=3600, stale-while-revalidate=59'
     }
->>>>>>> 1fccbb3e
   });
 }