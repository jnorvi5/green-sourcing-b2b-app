<<<<<<< HEAD
import { createServerClient } from '@supabase/ssr'
import { cookies } from 'next/headers'
import { NextResponse } from 'next/server'
import { OpenAI } from 'openai'
import { calculateDistance, calculateTransportCarbon, calculateTier } from '@/lib/carbon'
import { getEPDData } from '@/lib/autodesk-sda'

interface Product {
  id: string
  name: string
  material_type: string
}

interface Supplier {
  id: string
  company_name: string
  location: string
  lat: number
  lng: number
  verification_status: string
  products: Product[]
}

interface SupplierPlan {
  plan_name: string
}

interface SubscriptionData {
  supplier_id: string
  plan_id: string
  supplier_plans?: SupplierPlan | SupplierPlan[] | null
}

const apiKey = process.env['AZURE_OPENAI_API_KEY'];
const endpoint = process.env['AZURE_OPENAI_ENDPOINT'];
const deploymentName = process.env['AZURE_OPENAI_DEPLOYMENT_NAME'];

const client = new OpenAI({
    apiKey: apiKey!,
    baseURL: `${endpoint}/openai/deployments/${deploymentName}`,
    defaultQuery: { 'api-version': '2024-02-15-preview' },
    defaultHeaders: { 'api-key': apiKey! },
})

export async function POST(req: Request) {
    const cookieStore = cookies()
    const supabase = createServerClient(
        process.env['NEXT_PUBLIC_SUPABASE_URL']! as string,
        process.env['SUPABASE_SERVICE_ROLE_KEY']! as string,
        {
            cookies: {
                get: (name: string) => cookieStore.get(name)?.value,
                set: () => { },
                remove: () => { },
            },
        }
    )

    const { data: { session } } = await supabase.auth.getSession()
    if (!session) return NextResponse.json({ error: 'Unauthorized' }, { status: 401 })

    const body = await req.json()
    const { rfq_id } = body

    // Get RFQ
    const { data: rfq, error: rfqErr } = await supabase
        .from('rfqs')
        .select('*')
        .eq('id', rfq_id)
        .single()

    if (rfqErr || !rfq) return NextResponse.json({ error: 'RFQ not found' }, { status: 404 })

    // Get all suppliers
    const { data: suppliers } = await supabase
        .from('suppliers')
        .select(`
      id, company_name, location, lat, lng, verification_status,
      products (id, name, material_type)
    `)

    if (!suppliers) return NextResponse.json({ suppliers: [] })

    // Get premium supplier IDs
    const { data: subscriptions } = await supabase
        .from('supplier_subscriptions')
        .select('supplier_id, plan_id, supplier_plans:plan_id(plan_name)')
        .eq('status', 'active')

    const premiumIds = (subscriptions || [])
        .filter((s: SubscriptionData) => {
            const planName = Array.isArray(s.supplier_plans) 
                ? s.supplier_plans[0]?.plan_name 
                : s.supplier_plans?.plan_name
            return ['Basic', 'Enterprise', 'Premium'].includes(planName || '')
        })
        .map((s: SubscriptionData) => s.supplier_id)

    // Calculate distance, carbon, tier for each supplier
    const ranked = await Promise.all(
        suppliers.map(async (supplier: Supplier) => {
            const distance = calculateDistance(
                rfq.job_site_lat,
                rfq.job_site_lng,
                supplier.lat,
                supplier.lng
            )

            // Get embodied carbon from EPD
            const epdData = await getEPDData(rfq.materials?.[0] || 'steel')
            const embodiedCarbon = epdData.embodied_carbon_kg * (rfq.material_weight_tons || 1)
            const transportCarbon = calculateTransportCarbon(distance, rfq.material_weight_tons || 1)
            const totalCarbon = embodiedCarbon + transportCarbon

            const isPremium = premiumIds.includes(supplier.id)
            const tier = calculateTier(
                supplier.verification_status as 'verified' | 'unverified', 
                isPremium, 
                distance
            )

            // Match score (AI-based)
            const matchScore = await calculateMatchScore(rfq.materials || [], supplier.products || [])

            return {
                ...supplier,
                distance_miles: Math.round(distance),
                transport_carbon_kg: Math.round(transportCarbon),
                embodied_carbon_kg: Math.round(embodiedCarbon),
                total_carbon_kg: Math.round(totalCarbon),
                is_premium: isPremium,
                tier,
                match_score: matchScore,
            }
        })
    )

    // Sort: Tier 1 → Tier 2 → Tier 3 → Tier 4, then by match score
    ranked.sort((a, b) => {
        if (a.tier !== b.tier) return a.tier - b.tier
        return b.match_score - a.match_score
    })

    // Log AI usage
    await supabase.from('ai_agent_logs').insert({
        user_id: session.user.id,
        rfq_id,
        agent_type: 'architect_find',
        input_data: { materials: rfq.materials, location: rfq.job_site_location },
        output_data: { suppliers_found: ranked.length, tiers: { 1: ranked.filter(s => s.tier === 1).length } },
        model_used: 'gpt-4o',
    })

    // Save/Update carbon calcs in DB
    for (const s of ranked) {
        await supabase.from('rfq_carbon_calc').upsert({
            rfq_id,
            supplier_id: s.id,
            distance_miles: s.distance_miles,
            transport_carbon_kg: s.transport_carbon_kg,
            embodied_carbon_kg: s.embodied_carbon_kg,
            total_carbon_kg: s.total_carbon_kg,
            tier: s.tier,
        }, { onConflict: 'rfq_id,supplier_id' })
    }

    return NextResponse.json({ suppliers: ranked })
=======
import { createServerClient } from "@supabase/ssr";
import { cookies } from "next/headers";
import { NextResponse } from "next/server";
import { OpenAI } from "openai";
import {
  calculateDistance,
  calculateTransportCarbon,
  calculateTier,
} from "@/lib/carbon";
import { getEPDData } from "@/lib/autodesk-sda";

interface Product {
  id: string;
  name: string;
  material_type: string;
}

interface Supplier {
  id: string;
  company_name: string;
  location: string;
  lat: number;
  lng: number;
  verification_status: string;
  products: Product[];
}

interface SupplierPlan {
  plan_name: string;
}

interface SubscriptionData {
  supplier_id: string;
  plan_id: string;
  supplier_plans?: SupplierPlan | SupplierPlan[] | null;
}

// Lazy initialization of OpenAI client to avoid build-time errors
let client: OpenAI | null = null;

function getOpenAIClient() {
  if (!client) {
    const apiKey = process.env["AZURE_OPENAI_API_KEY"];
    const endpoint = process.env["AZURE_OPENAI_ENDPOINT"];
    const deploymentName = process.env["AZURE_OPENAI_DEPLOYMENT_NAME"];

    if (!apiKey || !endpoint || !deploymentName) {
      throw new Error(
        "Azure OpenAI configuration is missing. Please set AZURE_OPENAI_API_KEY, AZURE_OPENAI_ENDPOINT, and AZURE_OPENAI_DEPLOYMENT_NAME environment variables."
      );
    }

    client = new OpenAI({
      apiKey: apiKey,
      baseURL: `${endpoint}/openai/deployments/${deploymentName}`,
      defaultQuery: { "api-version": "2024-02-15-preview" },
      defaultHeaders: { "api-key": apiKey },
    });
  }
  return client;
}

export async function POST(req: Request) {
  const cookieStore = cookies();
  const supabase = createServerClient(
    process.env["NEXT_PUBLIC_SUPABASE_URL"]! as string,
    process.env["SUPABASE_SERVICE_ROLE_KEY"]! as string,
    {
      cookies: {
        get: (name: string) => cookieStore.get(name)?.value,
        set: () => {},
        remove: () => {},
      },
    }
  );

  const {
    data: { session },
  } = await supabase.auth.getSession();
  if (!session)
    return NextResponse.json({ error: "Unauthorized" }, { status: 401 });

  const body = await req.json();
  const { rfq_id } = body;

  // Get RFQ
  const { data: rfq, error: rfqErr } = await supabase
    .from("rfqs")
    .select("*")
    .eq("id", rfq_id)
    .single();

  if (rfqErr || !rfq)
    return NextResponse.json({ error: "RFQ not found" }, { status: 404 });

  // Get all suppliers
  const { data: suppliers } = await supabase.from("suppliers").select(`
      id, company_name, location, lat, lng, verification_status,
      products (id, name, material_type)
    `);

  if (!suppliers) return NextResponse.json({ suppliers: [] });

  // Get premium supplier IDs
  const { data: subscriptions } = await supabase
    .from("supplier_subscriptions")
    .select("supplier_id, plan_id, supplier_plans:plan_id(plan_name)")
    .eq("status", "active");

  const premiumIds = (subscriptions || [])
    .filter((s: SubscriptionData) => {
      const planName = Array.isArray(s.supplier_plans)
        ? s.supplier_plans[0]?.plan_name
        : s.supplier_plans?.plan_name;
      return ["Basic", "Enterprise", "Premium"].includes(planName || "");
    })
    .map((s: SubscriptionData) => s.supplier_id);

  // Calculate distance, carbon, tier for each supplier
  const ranked = await Promise.all(
    suppliers.map(async (supplier: Supplier) => {
      const distance = calculateDistance(
        rfq.job_site_lat,
        rfq.job_site_lng,
        supplier.lat,
        supplier.lng
      );

      // Get embodied carbon from EPD
      const epdData = await getEPDData(rfq.materials?.[0] || "steel");
      const embodiedCarbon =
        epdData.embodied_carbon_kg * (rfq.material_weight_tons || 1);
      const transportCarbon = calculateTransportCarbon(
        distance,
        rfq.material_weight_tons || 1
      );
      const totalCarbon = embodiedCarbon + transportCarbon;

      const isPremium = premiumIds.includes(supplier.id);
      const tier = calculateTier(
        supplier.verification_status as "verified" | "unverified",
        isPremium,
        distance
      );

      // Match score (AI-based)
      const matchScore = await calculateMatchScore(
        rfq.materials || [],
        supplier.products || []
      );

      return {
        ...supplier,
        distance_miles: Math.round(distance),
        transport_carbon_kg: Math.round(transportCarbon),
        embodied_carbon_kg: Math.round(embodiedCarbon),
        total_carbon_kg: Math.round(totalCarbon),
        is_premium: isPremium,
        tier,
        match_score: matchScore,
      };
    })
  );

  // Sort: Tier 1 → Tier 2 → Tier 3 → Tier 4, then by match score
  ranked.sort((a, b) => {
    if (a.tier !== b.tier) return a.tier - b.tier;
    return b.match_score - a.match_score;
  });

  // Log AI usage
  await supabase.from("ai_agent_logs").insert({
    user_id: session.user.id,
    rfq_id,
    agent_type: "architect_find",
    input_data: { materials: rfq.materials, location: rfq.job_site_location },
    output_data: {
      suppliers_found: ranked.length,
      tiers: { 1: ranked.filter((s) => s.tier === 1).length },
    },
    model_used: "gpt-4o",
  });

  // Save/Update carbon calcs in DB
  for (const s of ranked) {
    await supabase.from("rfq_carbon_calc").upsert(
      {
        rfq_id,
        supplier_id: s.id,
        distance_miles: s.distance_miles,
        transport_carbon_kg: s.transport_carbon_kg,
        embodied_carbon_kg: s.embodied_carbon_kg,
        total_carbon_kg: s.total_carbon_kg,
        tier: s.tier,
      },
      { onConflict: "rfq_id,supplier_id" }
    );
  }

  return NextResponse.json({ suppliers: ranked });
>>>>>>> d03c8380
}

// AI match scoring
async function calculateMatchScore(materials: string[], products: Product[]) {
<<<<<<< HEAD
    if (materials.length === 0 || products.length === 0) return 30;

    const prompt = `Materials needed: ${materials.join(', ')}
Products available: ${products.map(p => p.name).join(', ')}
Evaluate similarity and return JSON only: {"match_score": 0-100}`

    try {
        const response = await client.chat.completions.create({
            model: deploymentName!,
            messages: [{ role: 'user', content: prompt }],
            response_format: { type: 'json_object' },
        })

        const result = JSON.parse(response.choices[0].message.content!)
        return result.match_score
    } catch (e) {
        console.error('Match score AI error:', e);
        return 50;
    }
=======
  if (materials.length === 0 || products.length === 0) return 30;

  const prompt = `Materials needed: ${materials.join(", ")}
Products available: ${products.map((p) => p.name).join(", ")}
Evaluate similarity and return JSON only: {"match_score": 0-100}`;

  try {
    const openai = getOpenAIClient();
    const response = await openai.chat.completions.create({
      model: process.env["AZURE_OPENAI_DEPLOYMENT_NAME"]!,
      messages: [{ role: "user", content: prompt }],
      response_format: { type: "json_object" },
    });

    const result = JSON.parse(response.choices[0].message.content!);
    return result.match_score || 50;
  } catch (e) {
    console.error("Match score AI error:", e);
    return 50;
  }
>>>>>>> d03c8380
}<|MERGE_RESOLUTION|>--- conflicted
+++ resolved
@@ -1,4 +1,3 @@
-<<<<<<< HEAD
 import { createServerClient } from '@supabase/ssr'
 import { cookies } from 'next/headers'
 import { NextResponse } from 'next/server'
@@ -166,7 +165,6 @@
     }
 
     return NextResponse.json({ suppliers: ranked })
-=======
 import { createServerClient } from "@supabase/ssr";
 import { cookies } from "next/headers";
 import { NextResponse } from "next/server";
@@ -367,12 +365,10 @@
   }
 
   return NextResponse.json({ suppliers: ranked });
->>>>>>> d03c8380
 }
 
 // AI match scoring
 async function calculateMatchScore(materials: string[], products: Product[]) {
-<<<<<<< HEAD
     if (materials.length === 0 || products.length === 0) return 30;
 
     const prompt = `Materials needed: ${materials.join(', ')}
@@ -392,7 +388,6 @@
         console.error('Match score AI error:', e);
         return 50;
     }
-=======
   if (materials.length === 0 || products.length === 0) return 30;
 
   const prompt = `Materials needed: ${materials.join(", ")}
@@ -413,5 +408,4 @@
     console.error("Match score AI error:", e);
     return 50;
   }
->>>>>>> d03c8380
 }