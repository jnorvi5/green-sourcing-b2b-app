<<<<<<< HEAD
import Image from 'next/image';
import SignupForm from '@/components/SignupForm';

export default function SignupPage() {
  return (
    <div className="min-h-screen">
      {/* Preload critical CSS */}
      <link rel="preload" href="/_next/static/css/app.css" as="style" />

      {/* Prioritize hero image */}
      <Image
        src="/hero.png"
        alt="GreenChainz"
        width={800}
        height={600}
        priority // ✅ Tells Next.js to preload
        placeholder="blur"
        blurDataURL="data:image/png;base64,iVBORw0KGgoAAAANSUhEUgAAAAEAAAABCAQAAAC1HAwCAAAAC0lEQVR42mNkYAAAAAYAAjCB0C8AAAAASUVORK5CYII="
      />

      <SignupForm />
=======
"use client";

"use client";

import { useState } from "react";
import { useRouter } from "next/navigation";
import Link from "next/link";
import { createClient } from "@/lib/supabase/client";
import { FcGoogle } from "react-icons/fc";
import { FaGithub, FaLinkedin, FaMicrosoft } from "react-icons/fa";
import { Button } from "@/components/ui/button";
import { Input } from "@/components/ui/input";
import {
  Card,
  CardContent,
  CardHeader,
  CardTitle,
  CardDescription,
  CardFooter,
} from "@/components/ui/card";

export default function SignupPage() {
  const router = useRouter();
  const supabase = createClient();

  const [formData, setFormData] = useState({
    email: "",
    password: "",
    confirmPassword: "",
    userType: "architect",
    companyName: "",
    fullName: "",
  });
  const [loading, setLoading] = useState(false);
  const [error, setError] = useState("");

  const handleSubmit = async (e: React.FormEvent) => {
    e.preventDefault();

    if (formData.password !== formData.confirmPassword) {
      setError("Passwords do not match");
      return;
    }

    setLoading(true);
    setError("");

    try {
      const response = await fetch("/api/auth/signup", {
        method: "POST",
        headers: { "Content-Type": "application/json" },
        body: JSON.stringify(formData),
      });

      const data = await response.json();

      if (response.ok) {
        router.push("/login?signup=success");
      } else {
        setError(data.error || "Signup failed");
      }
    } catch (err) {
      setError("Network error. Please try again.");
    } finally {
      setLoading(false);
    }
  };

  async function signInWithGoogle() {
    setLoading(true);
    const { error } = await supabase.auth.signInWithOAuth({
      provider: "google",
      options: {
        redirectTo: `${window.location.origin}/auth/callback`,
        queryParams: {
          access_type: "offline",
          prompt: "consent",
        },
      },
    });
    if (error) {
      setError(error.message);
      setLoading(false);
    }
  }

  async function signInWithGitHub() {
    setLoading(true);
    const { error } = await supabase.auth.signInWithOAuth({
      provider: "github",
      options: {
        redirectTo: `${window.location.origin}/auth/callback`,
      },
    });
    if (error) {
      setError(error.message);
      setLoading(false);
    }
  }

  async function signInWithLinkedIn() {
    setLoading(true);
    const { error } = await supabase.auth.signInWithOAuth({
      provider: "linkedin_oidc",
      options: {
        redirectTo: `${window.location.origin}/auth/callback`,
      },
    });
    if (error) {
      setError(error.message);
      setLoading(false);
    }
  }

  async function signInWithMicrosoft() {
    setLoading(true);
    const { error } = await supabase.auth.signInWithOAuth({
      provider: "azure",
      options: {
        redirectTo: `${window.location.origin}/auth/callback`,
        scopes: "email profile openid",
      },
    });
    if (error) {
      setError(error.message);
      setLoading(false);
    }
  }

  return (
    <div className="min-h-screen bg-background flex items-center justify-center py-12 px-4 relative overflow-hidden">
      {/* Background decoration */}
      <div className="absolute top-0 left-0 p-12 opacity-5">
        <div className="w-96 h-96 rounded-full bg-primary blur-3xl"></div>
      </div>
      <div className="absolute bottom-0 right-0 p-12 opacity-5">
        <div className="w-96 h-96 rounded-full bg-emerald-600 blur-3xl"></div>
      </div>

      <Card className="max-w-md w-full shadow-2xl border-border/50 relative z-10">
        <CardHeader className="text-center pb-2">
          <CardTitle className="text-3xl font-bold text-foreground mb-2">
            Create Account
          </CardTitle>
          <CardDescription>Join GreenChainz Marketplace</CardDescription>
        </CardHeader>

        <CardContent
          className="p-6 pt-0 space-y-6"
          style={{ minHeight: "600px" }}
        >
          {loading ? (
            <div className="h-[600px] bg-gray-200 animate-pulse rounded-lg" />
          ) : (
            <>
              {error && (
                <div className="p-4 bg-destructive/10 border border-destructive/20 rounded-lg">
                  <p className="text-destructive text-sm font-medium">
                    {error}
                  </p>
                </div>
              )}

              {/* OAuth Buttons */}
              <div className="space-y-3">
                <Button
                  variant="outline"
                  type="button"
                  onClick={signInWithGoogle}
                  disabled={loading}
                  className="w-full justify-start gap-3 h-11"
                >
                  <FcGoogle className="h-5 w-5" />
                  Sign up with Google
                </Button>

                <Button
                  variant="outline"
                  type="button"
                  onClick={signInWithMicrosoft}
                  disabled={loading}
                  className="w-full justify-start gap-3 h-11"
                >
                  <FaMicrosoft className="h-5 w-5 text-[#00A4EF]" />
                  Sign up with Microsoft (Azure)
                </Button>

                <Button
                  variant="outline"
                  type="button"
                  onClick={signInWithLinkedIn}
                  disabled={loading}
                  className="w-full justify-start gap-3 h-11 bg-[#0A66C2] text-white hover:bg-[#004182] border-transparent hover:text-white"
                >
                  <FaLinkedin className="h-5 w-5" />
                  Sign up with LinkedIn
                </Button>

                <Button
                  variant="outline"
                  type="button"
                  onClick={signInWithGitHub}
                  disabled={loading}
                  className="w-full justify-start gap-3 h-11 bg-slate-900 text-white hover:bg-slate-800 border-transparent hover:text-white"
                >
                  <FaGithub className="h-5 w-5" />
                  Sign up with GitHub
                </Button>
              </div>

              <div className="relative">
                <div className="absolute inset-0 flex items-center">
                  <span className="w-full border-t border-border" />
                </div>
                <div className="relative flex justify-center text-xs uppercase">
                  <span className="bg-card px-2 text-muted-foreground">
                    Or sign up with email
                  </span>
                </div>
              </div>

              <form onSubmit={handleSubmit} className="space-y-4">
                {/* User Type Selection */}
                <div>
                  <label className="block text-sm font-medium mb-3 text-foreground">
                    I am a...
                  </label>
                  <div className="grid grid-cols-2 gap-4">
                    <button
                      type="button"
                      onClick={() =>
                        setFormData({ ...formData, userType: "architect" })
                      }
                      className={`p-4 border-2 rounded-lg transition-all duration-200 flex flex-col items-center justify-center gap-2 ${
                        formData.userType === "architect"
                          ? "border-primary bg-primary/10 text-primary"
                          : "border-input hover:border-primary/50 hover:bg-muted"
                      }`}
                    >
                      <div className="text-2xl">🏗️</div>
                      <div className="font-medium text-sm">Architect</div>
                    </button>
                    <button
                      type="button"
                      onClick={() =>
                        setFormData({ ...formData, userType: "supplier" })
                      }
                      className={`p-4 border-2 rounded-lg transition-all duration-200 flex flex-col items-center justify-center gap-2 ${
                        formData.userType === "supplier"
                          ? "border-primary bg-primary/10 text-primary"
                          : "border-input hover:border-primary/50 hover:bg-muted"
                      }`}
                    >
                      <div className="text-2xl">🏭</div>
                      <div className="font-medium text-sm">Supplier</div>
                    </button>
                  </div>
                </div>

                <div className="space-y-2">
                  <label
                    className="text-sm font-medium leading-none"
                    htmlFor="fullName"
                  >
                    Full Name
                  </label>
                  <Input
                    id="fullName"
                    type="text"
                    required
                    value={formData.fullName}
                    onChange={(e) =>
                      setFormData({ ...formData, fullName: e.target.value })
                    }
                    placeholder="Jerit Norville"
                    className="bg-background"
                  />
                </div>

                <div className="space-y-2">
                  <label
                    className="text-sm font-medium leading-none"
                    htmlFor="companyName"
                  >
                    Company Name
                  </label>
                  <Input
                    id="companyName"
                    type="text"
                    required
                    value={formData.companyName}
                    onChange={(e) =>
                      setFormData({ ...formData, companyName: e.target.value })
                    }
                    placeholder="Your company"
                    className="bg-background"
                  />
                </div>

                <div className="space-y-2">
                  <label
                    className="text-sm font-medium leading-none"
                    htmlFor="email"
                  >
                    Email Address
                  </label>
                  <Input
                    id="email"
                    type="email"
                    required
                    value={formData.email}
                    onChange={(e) =>
                      setFormData({ ...formData, email: e.target.value })
                    }
                    placeholder="you@company.com"
                    className="bg-background"
                  />
                </div>

                <div className="space-y-2">
                  <label
                    className="text-sm font-medium leading-none"
                    htmlFor="password"
                  >
                    Password
                  </label>
                  <Input
                    id="password"
                    type="password"
                    required
                    value={formData.password}
                    onChange={(e) =>
                      setFormData({ ...formData, password: e.target.value })
                    }
                    placeholder="••••••••"
                    minLength={8}
                    className="bg-background"
                  />
                </div>

                <div className="space-y-2">
                  <label
                    className="text-sm font-medium leading-none"
                    htmlFor="confirmPassword"
                  >
                    Confirm Password
                  </label>
                  <Input
                    id="confirmPassword"
                    type="password"
                    required
                    value={formData.confirmPassword}
                    onChange={(e) =>
                      setFormData({
                        ...formData,
                        confirmPassword: e.target.value,
                      })
                    }
                    placeholder="••••••••"
                    minLength={8}
                    className="bg-background"
                  />
                </div>

                <Button
                  type="submit"
                  disabled={loading}
                  className="w-full h-11 text-lg mt-4"
                >
                  {loading ? "Creating account..." : "Create Account"}
                </Button>
              </form>
            </>
          )}
        </CardContent>

        <CardFooter className="py-6 bg-muted/20 border-t border-border justify-center">
          <p className="text-muted-foreground text-sm">
            Already have an account?{" "}
            <Link
              href="/login"
              className="text-primary hover:underline font-medium"
            >
              Sign in
            </Link>
          </p>
        </CardFooter>
      </Card>
>>>>>>> 52bf25b1
    </div>
  );
}<|MERGE_RESOLUTION|>--- conflicted
+++ resolved
@@ -1,4 +1,3 @@
-<<<<<<< HEAD
 import Image from 'next/image';
 import SignupForm from '@/components/SignupForm';
 
@@ -20,7 +19,6 @@
       />
 
       <SignupForm />
-=======
 "use client";
 
 "use client";
@@ -409,7 +407,6 @@
           </p>
         </CardFooter>
       </Card>
->>>>>>> 52bf25b1
     </div>
   );
 }