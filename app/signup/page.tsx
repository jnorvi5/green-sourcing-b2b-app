--- conflicted
+++ resolved
@@ -1,18 +1,6 @@
-<<<<<<< HEAD
 "use client";
 
 import SignupForm from "@/components/SignupForm";
-=======
-// app/signup/page.tsx
-import { Suspense } from 'react';
-import dynamic from 'next/dynamic';
-
-// Lazy load heavy components
-const SignupForm = dynamic(() => import('@/components/SignupForm'), {
-  loading: () => <div className="animate-pulse">Loading...</div>,
-  ssr: false,
-});
->>>>>>> 9570e593
 
 export default function SignupPage() {
   return (
