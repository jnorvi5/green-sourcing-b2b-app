--- conflicted
+++ resolved
@@ -2,11 +2,8 @@
 
 export const dynamic = 'force-dynamic'
 
-<<<<<<< HEAD
 import { useState, useEffect } from 'react'
-=======
 import { useState, useEffect, Suspense } from 'react'
->>>>>>> 0839bc74
 import { createClient } from '@/lib/supabase/client'
 import { useRouter, useSearchParams } from 'next/navigation'
 import Link from 'next/link'
