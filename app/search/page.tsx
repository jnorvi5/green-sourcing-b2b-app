--- conflicted
+++ resolved
@@ -5,11 +5,6 @@
 import { useState, useEffect } from 'react'
 import Link from 'next/link'
 import { FaSearch, FaMapMarkerAlt, FaLeaf, FaRobot } from 'react-icons/fa'
-<<<<<<< HEAD
-import AgentChat from '@/components/AgentChat'
-import { SustainabilityDataBadge } from '@/components/SustainabilityDataBadge'
-=======
->>>>>>> 4702f89c
 
 interface ProductSnippet {
   _id: string
