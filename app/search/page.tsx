'use client';

<<<<<<< HEAD
export const dynamic = 'force-dynamic'
=======
export const dynamic = 'force-dynamic';
>>>>>>> 06ed125b

import { useState } from "react";
import Header from "@/components/Header";
import Footer from "@/components/Footer";
import nextDynamic from "next/dynamic";
import { Button } from "@/components/ui/button";
import { Input } from "@/components/ui/input";
import { Card, CardContent, CardHeader, CardTitle, CardDescription } from "@/components/ui/card";
import { Skeleton } from "@/components/ui/skeleton";
import { FiSearch, FiFilter } from "react-icons/fi";
import { FadeIn } from "@/components/ui/motion-wrapper";
import { FaLeaf } from 'react-icons/fa';
import { SustainabilityDataBadge } from '@/components/SustainabilityDataBadge';

// Lazy load the AgentChat component
const AgentChat = nextDynamic(() => import("@/components/AgentChat"), {
  ssr: false,
  loading: () => <Skeleton className="h-[600px] w-full rounded-xl" />,
});

<<<<<<< HEAD
interface ProductSnippet {
  _id: string;
  title: string;
  price: number;
  currency: string;
  material_type?: string;
  greenData?: {
    carbonFootprint?: number;
    certifications?: string[];
  };
}

interface Supplier {
  id: string;
  company_name: string;
  description: string;
  location: string;
  certifications: string[];
  epd_verified: boolean;
  fsc_verified: boolean;
  bcorp_verified: boolean;
  leed_verified: boolean;
  verification_source: string | null;
  matched_products?: ProductSnippet[];
  agent_insight?: string;
}

=======
>>>>>>> 06ed125b
export default function SearchPage() {
  const [query, setQuery] = useState("");
  const [isSearching, setIsSearching] = useState(false);
  const [results, setResults] = useState<Supplier[]>([]);

  const handleSearch = async (e: React.FormEvent) => {
    e.preventDefault();
    setIsSearching(true);
    try {
        const res = await fetch(`/api/search?q=${encodeURIComponent(query)}`);
        const json = await res.json();
        setResults(json.data || []);
    } catch (err) {
        console.error(err);
    } finally {
        setIsSearching(false);
    }
  };

  return (
    <div className="min-h-screen bg-background flex flex-col">
      <Header />

      <main className="flex-1 max-w-7xl mx-auto px-4 sm:px-6 lg:px-8 py-12 w-full">
        {/* Search Header */}
        <div className="mb-12">
          <FadeIn>
            <h1 className="text-4xl font-bold text-foreground mb-4 tracking-tight">
              Find Sustainable Materials
            </h1>
            <p className="text-xl text-muted-foreground max-w-3xl">
              Search across thousands of verified suppliers, EPDs, and carbon data
              points.
            </p>
          </FadeIn>
        </div>

        {/* Search Input Section */}
        <Card className="mb-12 shadow-md">
          <CardContent className="p-6">
            <form onSubmit={handleSearch} className="flex gap-4">
              <div className="relative flex-1">
                <FiSearch className="absolute left-3 top-3 text-muted-foreground w-5 h-5" />
                <Input
                  type="text"
                  placeholder="e.g., 'Recycled Steel Beams' or 'FSC Certified Oak'"
                  className="pl-10 h-12 text-lg"
                  value={query}
                  onChange={(e) => setQuery(e.target.value)}
                />
              </div>
              <Button type="submit" size="lg" className="h-12 px-8 text-lg" disabled={isSearching}>
                {isSearching ? "Searching..." : "Search"}
              </Button>
              <Button type="button" variant="outline" size="lg" className="h-12 w-12 px-0">
                <FiFilter className="w-5 h-5" />
              </Button>
            </form>
          </CardContent>
        </Card>

        {/* Results Section */}
        {results.length > 0 && (
            <div className="mb-12 space-y-6">
                <h2 className="text-2xl font-bold">Search Results</h2>
                {results.map((supplier) => (
                    <Card key={supplier.id} className="p-6">
                         <h3 className="text-xl font-bold">{supplier.company_name}</h3>
                         <p className="text-muted-foreground">{supplier.description}</p>

                        {supplier.matched_products && supplier.matched_products.length > 0 && (
                        <div className="mt-6 pt-6 border-t border-border">
                            <div className="flex items-center gap-2 mb-4 text-sm text-teal-600 font-medium">
                            <FaLeaf />
                            <span>Matching Products</span>
                            {supplier.agent_insight && (
                                <span className="text-muted-foreground font-normal ml-2">• {supplier.agent_insight}</span>
                            )}
                            </div>
                            <div className="grid md:grid-cols-3 gap-4">
                            {supplier.matched_products.map((product) => (
                                <div key={product._id} className="bg-muted/50 rounded-lg p-3 border border-border hover:border-teal-500/30 transition flex flex-col justify-between">
                                <div>
                                    <h4 className="font-medium text-foreground truncate mb-1">{product.title}</h4>
                                    <div className="flex items-center justify-between text-xs mb-3">
                                    <span className="text-muted-foreground">
                                        {product.currency} {product.price}
                                    </span>
                                    </div>
                                </div>

                                {/* LIVE Sustainability Data Badge */}
                                <SustainabilityDataBadge
                                    productId={product.title}
                                    materialType={product.material_type || 'Unknown'}
                                />
                                </div>
                            ))}
                            </div>
                        </div>
                        )}
                    </Card>
                ))}
            </div>
        )}

        {/* AI Agent Chat Interface */}
        <div className="grid lg:grid-cols-3 gap-8">
          <div className="lg:col-span-2 space-y-8">
            <Card className="shadow-md overflow-hidden border-emerald-500/20">
              <CardHeader className="bg-muted/30 border-b">
                <CardTitle className="flex items-center gap-2">
                  <span className="text-2xl">🤖</span>
                  AI Procurement Assistant
                </CardTitle>
                <CardDescription>
                  Ask complex questions about material availability, certifications, and pricing.
                </CardDescription>
              </CardHeader>
              <CardContent className="p-0">
                <AgentChat />
              </CardContent>
            </Card>
          </div>

          <div className="space-y-8">
            {/* Quick Filters */}
            <Card>
              <CardHeader>
                <CardTitle className="text-lg">Popular Categories</CardTitle>
              </CardHeader>
              <CardContent className="space-y-2">
                {["Structural Steel", "Concrete", "Insulation", "Glass", "Timber"].map((item) => (
                  <Button
                    key={item}
                    variant="ghost"
                    className="w-full justify-start text-muted-foreground hover:text-primary"
                    onClick={() => setQuery(item)}
                  >
                    {item}
                  </Button>
                ))}
              </CardContent>
            </Card>

            {/* Recent Searches */}
            <Card>
              <CardHeader>
                <CardTitle className="text-lg">Recent Searches</CardTitle>
              </CardHeader>
              <CardContent className="space-y-2">
                <div className="text-sm text-muted-foreground">No recent searches</div>
              </CardContent>
            </Card>
          </div>
        </div>
      </main>
<<<<<<< HEAD
=======

>>>>>>> 06ed125b
      <Footer />
    </div>
  );
}<|MERGE_RESOLUTION|>--- conflicted
+++ resolved
@@ -1,10 +1,7 @@
 'use client';
 
-<<<<<<< HEAD
 export const dynamic = 'force-dynamic'
-=======
 export const dynamic = 'force-dynamic';
->>>>>>> 06ed125b
 
 import { useState } from "react";
 import Header from "@/components/Header";
@@ -25,7 +22,6 @@
   loading: () => <Skeleton className="h-[600px] w-full rounded-xl" />,
 });
 
-<<<<<<< HEAD
 interface ProductSnippet {
   _id: string;
   title: string;
@@ -53,8 +49,6 @@
   agent_insight?: string;
 }
 
-=======
->>>>>>> 06ed125b
 export default function SearchPage() {
   const [query, setQuery] = useState("");
   const [isSearching, setIsSearching] = useState(false);
@@ -212,10 +206,7 @@
           </div>
         </div>
       </main>
-<<<<<<< HEAD
-=======
-
->>>>>>> 06ed125b
+
       <Footer />
     </div>
   );
