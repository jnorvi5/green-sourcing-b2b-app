--- conflicted
+++ resolved
@@ -215,7 +215,6 @@
                       </div>
                       <div className="grid md:grid-cols-3 gap-4">
                         {supplier.matched_products.map((product) => (
-<<<<<<< HEAD
                           <Link href={`/products/${product._id}`} key={product._id} className="block bg-black/20 rounded-lg p-3 border border-white/5 hover:border-teal-500/30 transition group/product">
                             <h4 className="font-medium text-gray-200 truncate mb-1 group-hover/product:text-teal-400 transition">{product.title}</h4>
                             <div className="flex items-center justify-between text-xs">
@@ -225,20 +224,16 @@
                               {product.greenData?.carbonFootprint && (
                                 <span className="text-emerald-400">
                                   {product.greenData.carbonFootprint} kg CO2e
-=======
                           <div key={product._id} className="bg-black/20 rounded-lg p-3 border border-white/5 hover:border-teal-500/30 transition flex flex-col justify-between">
                             <div>
                                 <h4 className="font-medium text-gray-200 truncate mb-1">{product.title}</h4>
                                 <div className="flex items-center justify-between text-xs mb-3">
                                 <span className="text-gray-400">
                                     {product.currency} {product.price}
->>>>>>> 1c2b6303
                                 </span>
                                 </div>
                             </div>
-<<<<<<< HEAD
                           </Link>
-=======
 
                             {/* LIVE Sustainability Data Badge */}
                             <SustainabilityDataBadge
@@ -246,7 +241,6 @@
                                 materialType={product.material_type || 'Unknown'}
                             />
                           </div>
->>>>>>> 1c2b6303
                         ))}
                       </div>
                     </div>
