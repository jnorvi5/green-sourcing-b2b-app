<<<<<<< HEAD
'use client'

export const dynamic = 'force-dynamic'

import { useState, useEffect } from 'react'
import Link from 'next/link'
import { FaSearch, FaMapMarkerAlt, FaLeaf, FaRobot } from 'react-icons/fa'
import AgentChat from '@/components/AgentChat'
import { SustainabilityDataBadge } from '@/components/SustainabilityDataBadge'

interface ProductSnippet {
  _id: string
  title: string
  price: number
  currency: string
  material_type?: string // Added for Agent
=======
'use client';

"use client";

import { useState } from "react";
import Header from "@/components/Header";
import Footer from "@/components/Footer";
import nextDynamic from "next/dynamic";
import { Button } from "@/components/ui/button";
import { Input } from "@/components/ui/input";
import { Card, CardContent, CardHeader, CardTitle, CardDescription } from "@/components/ui/card";
import { Skeleton } from "@/components/ui/skeleton";
import { FiSearch, FiFilter } from "react-icons/fi";
import { FadeIn } from "@/components/ui/motion-wrapper";

// Lazy load the AgentChat component
const AgentChat = nextDynamic(() => import("@/components/AgentChat"), {
  ssr: false,
  loading: () => <Skeleton className="h-[600px] w-full rounded-xl" />,
});

interface ProductSnippet {
  _id: string;
  title: string;
  price: number;
  currency: string;
>>>>>>> 9591e625
  greenData?: {
    carbonFootprint?: number;
    certifications?: string[];
  };
}

interface Supplier {
  id: string;
  company_name: string;
  description: string;
  location: string;
  certifications: string[];
  epd_verified: boolean;
  fsc_verified: boolean;
  bcorp_verified: boolean;
  leed_verified: boolean;
  verification_source: string | null;
  matched_products?: ProductSnippet[];
  agent_insight?: string;
}

export default function SearchPage() {
  const [query, setQuery] = useState("");
  const [isSearching, setIsSearching] = useState(false);

  const handleSearch = (e: React.FormEvent) => {
    e.preventDefault();
    setIsSearching(true);
    // Simulate search delay
    setTimeout(() => setIsSearching(false), 1000);
  };

  return (
    <div className="min-h-screen bg-background flex flex-col">
      <Header />

      <main className="flex-1 max-w-7xl mx-auto px-4 sm:px-6 lg:px-8 py-12 w-full">
        {/* Search Header */}
        <div className="mb-12">
          <FadeIn>
            <h1 className="text-4xl font-bold text-foreground mb-4 tracking-tight">
              Find Sustainable Materials
            </h1>
            <p className="text-xl text-muted-foreground max-w-3xl">
              Search across thousands of verified suppliers, EPDs, and carbon data
              points.
            </p>
          </FadeIn>
        </div>

        {/* Search Input Section */}
        <Card className="mb-12 shadow-md">
          <CardContent className="p-6">
            <form onSubmit={handleSearch} className="flex gap-4">
              <div className="relative flex-1">
                <FiSearch className="absolute left-3 top-3 text-muted-foreground w-5 h-5" />
                <Input
                  type="text"
                  placeholder="e.g., 'Recycled Steel Beams' or 'FSC Certified Oak'"
                  className="pl-10 h-12 text-lg"
                  value={query}
                  onChange={(e) => setQuery(e.target.value)}
                />
              </div>
              <Button type="submit" size="lg" className="h-12 px-8 text-lg" disabled={isSearching}>
                {isSearching ? "Searching..." : "Search"}
              </Button>
              <Button type="button" variant="outline" size="lg" className="h-12 w-12 px-0">
                <FiFilter className="w-5 h-5" />
              </Button>
            </form>
          </CardContent>
        </Card>

        {/* AI Agent Chat Interface */}
        <div className="grid lg:grid-cols-3 gap-8">
          <div className="lg:col-span-2 space-y-8">
            <Card className="shadow-md overflow-hidden border-emerald-500/20">
              <CardHeader className="bg-muted/30 border-b">
                <CardTitle className="flex items-center gap-2">
                  <span className="text-2xl">🤖</span>
                  AI Procurement Assistant
                </CardTitle>
                <CardDescription>
                  Ask complex questions about material availability, certifications, and pricing.
                </CardDescription>
              </CardHeader>
              <CardContent className="p-0">
                <AgentChat />
              </CardContent>
            </Card>
          </div>

          <div className="space-y-8">
            {/* Quick Filters */}
            <Card>
              <CardHeader>
                <CardTitle className="text-lg">Popular Categories</CardTitle>
              </CardHeader>
              <CardContent className="space-y-2">
                {["Structural Steel", "Concrete", "Insulation", "Glass", "Timber"].map((item) => (
                  <Button
                    key={item}
                    variant="ghost"
                    className="w-full justify-start text-muted-foreground hover:text-primary"
                    onClick={() => setQuery(item)}
                  >
                    {item}
                  </Button>
                ))}
              </CardContent>
            </Card>

            {/* Recent Searches */}
            <Card>
              <CardHeader>
                <CardTitle className="text-lg">Recent Searches</CardTitle>
              </CardHeader>
              <CardContent className="space-y-2">
                <div className="text-sm text-muted-foreground">No recent searches</div>
              </CardContent>
            </Card>
          </div>
        </div>
      </main>

<<<<<<< HEAD
                  {/* Matched Products Section */}
                  {supplier.matched_products && supplier.matched_products.length > 0 && (
                    <div className="mt-6 pt-6 border-t border-white/5">
                      <div className="flex items-center gap-2 mb-4 text-sm text-teal-400 font-medium">
                        <FaLeaf />
                        <span>Matching Products</span>
                        {supplier.agent_insight && (
                          <span className="text-gray-500 font-normal ml-2">• {supplier.agent_insight}</span>
                        )}
                      </div>
                      <div className="grid md:grid-cols-3 gap-4">
                        {supplier.matched_products.map((product) => (
                          <div key={product._id} className="bg-black/20 rounded-lg p-3 border border-white/5 hover:border-teal-500/30 transition flex flex-col justify-between">
                            <div>
                                <h4 className="font-medium text-gray-200 truncate mb-1">{product.title}</h4>
                                <div className="flex items-center justify-between text-xs mb-3">
                                <span className="text-gray-400">
                                    {product.currency} {product.price}
                                </span>
                                </div>
                            </div>

                            {/* LIVE Sustainability Data Badge */}
                            <SustainabilityDataBadge
                                productId={product.title}
                                materialType={product.material_type || 'Unknown'}
                            />
                          </div>
                        ))}
                      </div>
                    </div>
                  )}
                </div>
              </div>
            ))}
          </div>
        )}
      </div>
      
      {/* Microsoft Foundry Agent */}
      <AgentChat />
    </main>
  )
=======
      <Footer />
    </div>
  );
>>>>>>> 9591e625
}<|MERGE_RESOLUTION|>--- conflicted
+++ resolved
@@ -1,4 +1,3 @@
-<<<<<<< HEAD
 'use client'
 
 export const dynamic = 'force-dynamic'
@@ -15,7 +14,6 @@
   price: number
   currency: string
   material_type?: string // Added for Agent
-=======
 'use client';
 
 "use client";
@@ -42,7 +40,6 @@
   title: string;
   price: number;
   currency: string;
->>>>>>> 9591e625
   greenData?: {
     carbonFootprint?: number;
     certifications?: string[];
@@ -169,7 +166,6 @@
         </div>
       </main>
 
-<<<<<<< HEAD
                   {/* Matched Products Section */}
                   {supplier.matched_products && supplier.matched_products.length > 0 && (
                     <div className="mt-6 pt-6 border-t border-white/5">
@@ -213,9 +209,7 @@
       <AgentChat />
     </main>
   )
-=======
       <Footer />
     </div>
   );
->>>>>>> 9591e625
 }