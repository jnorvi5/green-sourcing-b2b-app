--- conflicted
+++ resolved
@@ -31,18 +31,17 @@
 } from "react-icons/fi";
 import { FaLeaf } from "react-icons/fa";
 import { ProductList } from "./ProductList";
-import { getDeadlineUrgency, getDeadlineUrgencyIcon } from "@/lib/utils/formatters";
+import {
+  getDeadlineUrgency,
+  getDeadlineUrgencyIcon,
+} from "@/lib/utils/formatters";
 
 // ... (skipping to next chunk in file content for clarity in tool usage, but tool requires contiguous block or use multi_replace)
 // I will use multi_replace for this file as there are multiple separated conflicts.
 
 // Safe error logging helper - only logs in development
 function logError(message: string, error: unknown): void {
-<<<<<<< HEAD
   if (process.env["NODE_ENV"] === "development") {
-=======
-  if (process.env['NODE_ENV'] === "development") {
->>>>>>> 9570e593
     console.error(message, error);
   }
 }
@@ -170,33 +169,39 @@
       }
 
       const respondedRfqIds = new Set(
-        existingResponses?.map((r) => r.rfq_id) || []
+        existingResponses?.map((r: { rfq_id: string }) => r.rfq_id) || []
       );
       const unquotedRfqs = (rfqsData || []).filter(
-        (rfq: Record<string, unknown>) => !respondedRfqIds.has(rfq['id'] as string)
+        (rfq: Record<string, unknown>) =>
+          !respondedRfqIds.has(rfq["id"] as string)
       );
 
       // Transform RFQs data
-      const transformedRfqs: IncomingRfq[] = unquotedRfqs.map((rfq: Record<string, unknown>) => {
-        const users = Array.isArray(rfq['users']) ? rfq['users'][0] : rfq['users'];
-        return {
-          id: rfq['id'] as string,
-          project_name: rfq['project_name'] as string,
-          material_type:
-            (rfq['material_specs'] as { material_type?: string })?.material_type ||
-            "N/A",
-          delivery_deadline: rfq['delivery_deadline'] as string | null,
-          match_score: 85, // Placeholder - would need actual matching algorithm
-          created_at: rfq['created_at'] as string,
-          architect: {
-            full_name:
-              (users as { full_name: string | null } | null)?.full_name || null,
-            company_name:
-              (users as { company_name: string | null } | null)?.company_name ||
-              null,
-          },
-        };
-      });
+      const transformedRfqs: IncomingRfq[] = unquotedRfqs.map(
+        (rfq: Record<string, unknown>) => {
+          const users = Array.isArray(rfq["users"])
+            ? rfq["users"][0]
+            : rfq["users"];
+          return {
+            id: rfq["id"] as string,
+            project_name: rfq["project_name"] as string,
+            material_type:
+              (rfq["material_specs"] as { material_type?: string })
+                ?.material_type || "N/A",
+            delivery_deadline: rfq["delivery_deadline"] as string | null,
+            match_score: 85, // Placeholder - would need actual matching algorithm
+            created_at: rfq["created_at"] as string,
+            architect: {
+              full_name:
+                (users as { full_name: string | null } | null)?.full_name ||
+                null,
+              company_name:
+                (users as { company_name: string | null } | null)
+                  ?.company_name || null,
+            },
+          };
+        }
+      );
 
       setIncomingRfqs(transformedRfqs);
 
@@ -222,13 +227,15 @@
 
       const transformedQuotes: SupplierQuote[] = (quotesData || []).map(
         (quote: Record<string, unknown>) => {
-          const rfqs = Array.isArray(quote['rfqs']) ? quote['rfqs'][0] : quote['rfqs'];
+          const rfqs = Array.isArray(quote["rfqs"])
+            ? quote["rfqs"][0]
+            : quote["rfqs"];
           return {
-            id: quote['id'] as string,
-            rfq_id: quote['rfq_id'] as string,
-            quote_amount: quote['quote_amount'] as number,
-            status: quote['status'] as "submitted" | "accepted" | "rejected",
-            responded_at: quote['responded_at'] as string,
+            id: quote["id"] as string,
+            rfq_id: quote["rfq_id"] as string,
+            quote_amount: quote["quote_amount"] as number,
+            status: quote["status"] as "submitted" | "accepted" | "rejected",
+            responded_at: quote["responded_at"] as string,
             rfq: {
               project_name:
                 (rfqs as { project_name: string } | null)?.project_name ||
@@ -426,30 +433,38 @@
 
         {/* Urgent RFQs Alert */}
         {(() => {
-          const urgentRfqs = incomingRfqs.filter(rfq => getDeadlineUrgency(rfq.delivery_deadline) === 'urgent');
-          return urgentRfqs.length > 0 && (
-            <Card className="mb-6 bg-red-500/10 border-red-500/20">
-              <CardContent className="p-4">
-                <div className="flex items-center gap-3">
-                  <div className="w-12 h-12 rounded-lg bg-red-500/20 flex items-center justify-center flex-shrink-0">
-                    <FiAlertCircle className="w-6 h-6 text-red-500" />
-                  </div>
-                  <div className="flex-1">
-                    <h3 className="font-semibold text-red-500 mb-1">
-                      {urgentRfqs.length} Urgent RFQ(s)
-                    </h3>
-                    <p className="text-sm text-red-400">
-                      Deadline within 24 hours - respond now to increase win rate!
-                    </p>
-                  </div>
-                  <Link href="/supplier/rfqs">
-                    <Button size="sm" className="bg-red-500 hover:bg-red-600 text-white">
-                      View RFQs
-                    </Button>
-                  </Link>
-                </div>
-              </CardContent>
-            </Card>
+          const urgentRfqs = incomingRfqs.filter(
+            (rfq) => getDeadlineUrgency(rfq.delivery_deadline) === "urgent"
+          );
+          return (
+            urgentRfqs.length > 0 && (
+              <Card className="mb-6 bg-red-500/10 border-red-500/20">
+                <CardContent className="p-4">
+                  <div className="flex items-center gap-3">
+                    <div className="w-12 h-12 rounded-lg bg-red-500/20 flex items-center justify-center flex-shrink-0">
+                      <FiAlertCircle className="w-6 h-6 text-red-500" />
+                    </div>
+                    <div className="flex-1">
+                      <h3 className="font-semibold text-red-500 mb-1">
+                        {urgentRfqs.length} Urgent RFQ(s)
+                      </h3>
+                      <p className="text-sm text-red-400">
+                        Deadline within 24 hours - respond now to increase win
+                        rate!
+                      </p>
+                    </div>
+                    <Link href="/supplier/rfqs">
+                      <Button
+                        size="sm"
+                        className="bg-red-500 hover:bg-red-600 text-white"
+                      >
+                        View RFQs
+                      </Button>
+                    </Link>
+                  </div>
+                </CardContent>
+              </Card>
+            )
           );
         })()}
 
@@ -615,13 +630,20 @@
                           >
                             <td className="py-4 px-4">
                               <div className="flex items-start gap-2">
-                                {getDeadlineUrgency(rfq.delivery_deadline) !== 'normal' && (
-                                  <span className={`px-2 py-0.5 rounded-full text-[10px] font-bold ${
-                                    getDeadlineUrgency(rfq.delivery_deadline) === 'urgent'
-                                      ? 'bg-red-500 text-white'
-                                      : 'bg-yellow-500 text-black'
-                                  }`}>
-                                    {getDeadlineUrgencyIcon(rfq.delivery_deadline)}
+                                {getDeadlineUrgency(rfq.delivery_deadline) !==
+                                  "normal" && (
+                                  <span
+                                    className={`px-2 py-0.5 rounded-full text-[10px] font-bold ${
+                                      getDeadlineUrgency(
+                                        rfq.delivery_deadline
+                                      ) === "urgent"
+                                        ? "bg-red-500 text-white"
+                                        : "bg-yellow-500 text-black"
+                                    }`}
+                                  >
+                                    {getDeadlineUrgencyIcon(
+                                      rfq.delivery_deadline
+                                    )}
                                   </span>
                                 )}
                                 {isNewRfq(rfq.created_at) && (
