--- conflicted
+++ resolved
@@ -10,14 +10,14 @@
 import type { Product } from '@/types/product'
 import { DashboardErrorBoundary } from '@/components/DashboardErrorBoundary'
 import { DashboardLoadingSkeleton } from '@/components/DashboardLoadingSkeleton'
-<<<<<<< HEAD
 import { Button } from "@/components/ui/button"
 import { Card, CardContent } from "@/components/ui/card"
 import { FiRefreshCw, FiLogOut, FiPlus, FiUpload, FiEdit, FiSearch, FiCheckCircle, FiClock, FiAlertCircle } from "react-icons/fi"
 import { FaLeaf } from "react-icons/fa"
-=======
 import { ProductList } from './ProductList'
->>>>>>> 1fccbb3e
+
+// ... (skipping to next chunk in file content for clarity in tool usage, but tool requires contiguous block or use multi_replace)
+// I will use multi_replace for this file as there are multiple separated conflicts.
 
 // Safe error logging helper - only logs in development
 function logError(message: string, error: unknown): void {
@@ -36,6 +36,7 @@
   })
   const [incomingRfqs, setIncomingRfqs] = useState<IncomingRfq[]>([])
   const [myQuotes, setMyQuotes] = useState<SupplierQuote[]>([])
+  const [products, setProducts] = useState<Product[]>([])
   const [loading, setLoading] = useState(true)
   const [refreshing, setRefreshing] = useState(false)
   const [error, setError] = useState<string | null>(null)
@@ -61,10 +62,7 @@
         router.push('/login')
         return
       }
-<<<<<<< HEAD
       // setUserId(user.id) // Unused
-=======
->>>>>>> 1fccbb3e
 
       // Load supplier profile
       const { data: supplierData, error: supplierError } = await supabase
@@ -92,9 +90,6 @@
         logError('Error loading products:', productsError)
       }
 
-<<<<<<< HEAD
-      // setProducts(productsData || []) // Unused state
-=======
       // Map to Product type
       // eslint-disable-next-line @typescript-eslint/no-explicit-any
       const mappedProducts: Product[] = (productsData || []).map((p: any) => ({
@@ -107,7 +102,6 @@
       })) as Product[]
 
       setProducts(mappedProducts)
->>>>>>> 1fccbb3e
 
       // Calculate profile completeness
       const completeness = calculateProfileCompleteness(supplierData, mappedProducts)
@@ -230,11 +224,7 @@
     products: Product[]
   ): number {
     let score = 0
-<<<<<<< HEAD
     // const maxScore = 100 // Unused
-=======
-    // const maxScore = 100 // Removed unused variable
->>>>>>> 1fccbb3e
 
     // Company name (20 points)
     if (supplier.company_name) score += 20
@@ -404,13 +394,6 @@
           </Card>
         </div>
 
-<<<<<<< HEAD
-        {/* Main Content Grid */}
-        <div className="grid lg:grid-cols-3 gap-8">
-          {/* Left Column - RFQs and Quotes */}
-          <div className="lg:col-span-2 space-y-8">
-            {/* Incoming RFQs */}
-=======
         {/* Main Content Grid - 2 Column Layout on Desktop */}
         <div className="grid lg:grid-cols-3 gap-6 sm:gap-8">
           {/* Left Column - RFQs and Quotes (2/3 width) */}
@@ -422,7 +405,6 @@
             </div>
 
             {/* Incoming RFQs Section */}
->>>>>>> 1fccbb3e
             <div>
               <h2 className="text-xl font-bold text-foreground mb-4">Incoming RFQs</h2>
               
