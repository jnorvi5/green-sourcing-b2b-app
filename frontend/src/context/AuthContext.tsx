--- conflicted
+++ resolved
@@ -1,7 +1,7 @@
 // frontend/src/context/AuthContext.tsx
 import { useEffect, useState, useContext, createContext } from 'react';
 import type { ReactNode } from 'react';
-<<<<<<< HEAD
+ feat/product-card-component
 import { supabase } from '../../lib/supabase'; // Corrected path
 import type { Session, User, AuthChangeEvent } from '@supabase/supabase-js';
 
@@ -14,11 +14,10 @@
 
 // Create the context with a default undefined value
 export const AuthContext = createContext<AuthContextType | undefined>(undefined);
-=======
 import { supabase } from '../../lib/supabase';
 import { AuthContext } from './authContextDefinition';
 import type { Session, User } from '@supabase/supabase-js';
->>>>>>> 4dcd2190
+main
 
 export const AuthProvider = ({ children }: { children: ReactNode }) => {
     const [user, setUser] = useState<User | null>(null);
@@ -36,11 +35,11 @@
         getSession();
 
         const { data: authListener } = supabase.auth.onAuthStateChange(
-<<<<<<< HEAD
+feat/product-card-component
            (_event: AuthChangeEvent, session: Session | null) => {
-=======
+
             (_event, session) => {
->>>>>>> 4dcd2190
+main
                 setSession(session);
                 setUser(session?.user ?? null);
                 setLoading(false);
