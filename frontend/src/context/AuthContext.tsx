--- conflicted
+++ resolved
@@ -1,9 +1,9 @@
-<<<<<<< HEAD
+ feat/filter-sidebar
 import { useEffect, useState, useContext } from 'react';
-=======
+
 // frontend/src/context/AuthContext.tsx
 import { useEffect, useState, useContext, createContext } from 'react';
->>>>>>> 8795c918
+ main
 import type { ReactNode } from 'react';
  feature/search-bar
 import { supabase } from '../../lib/supabase';
@@ -13,8 +13,8 @@
 import { supabase } from '../lib/supabase';
 import { AuthContext } from './authContextDefinition';
 import type { Session, User, AuthChangeEvent } from '@supabase/supabase-js';
-<<<<<<< HEAD
-=======
+ feat/filter-sidebar
+
 feature/product-card-component
 
 
@@ -43,7 +43,7 @@
  main
  main
 main
->>>>>>> 8795c918
+ main
 
 export const AuthProvider = ({ children }: { children: ReactNode }) => {
     const [user, setUser] = useState<User | null>(null);
@@ -61,9 +61,9 @@
         getSession();
 
         const { data: authListener } = supabase.auth.onAuthStateChange(
-<<<<<<< HEAD
+ feat/filter-sidebar
             (_event, session) => {
-=======
+
  feature/search-bar
            (_event: AuthChangeEvent, session: Session | null) => {
 
@@ -80,7 +80,7 @@
 main
  main
  main
->>>>>>> 8795c918
+ main
                 setSession(session);
                 setUser(session?.user ?? null);
                 setLoading(false);
