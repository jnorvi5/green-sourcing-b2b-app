// frontend/src/context/AuthContext.tsx
import { useEffect, useState, useContext, createContext } from 'react';
import type { ReactNode } from 'react';
 feat/greenchainz-search-bar
import { supabase } from '../lib/supabase';
import { AuthContext } from './authContextDefinition';
import type { Session, User, AuthChangeEvent } from '@supabase/supabase-js';
<<<<<<< HEAD
=======

 feat/product-card-component
import { supabase } from '../../lib/supabase'; // Corrected path
import type { Session, User, AuthChangeEvent } from '@supabase/supabase-js';

// Define the shape of the context
interface AuthContextType {
  user: User | null;
  session: Session | null;
  loading: boolean;
}

// Create the context with a default undefined value
export const AuthContext = createContext<AuthContextType | undefined>(undefined);
import { supabase } from '../../lib/supabase';
import { AuthContext } from './authContextDefinition';
import type { Session, User } from '@supabase/supabase-js';
main
 main
>>>>>>> 26c136bf

export const AuthProvider = ({ children }: { children: ReactNode }) => {
    const [user, setUser] = useState<User | null>(null);
    const [session, setSession] = useState<Session | null>(null);
    const [loading, setLoading] = useState(true);

    useEffect(() => {
        const getSession = async () => {
            const { data } = await supabase.auth.getSession();
            setSession(data.session);
            setUser(data.session?.user ?? null);
            setLoading(false);
        };

        getSession();

        const { data: authListener } = supabase.auth.onAuthStateChange(
<<<<<<< HEAD
            (_event: AuthChangeEvent, session: Session | null) => {
=======
feat/product-card-component
           (_event: AuthChangeEvent, session: Session | null) => {
feat/greenchainz-search-bar


            (_event, session) => {
main
main
>>>>>>> 26c136bf
                setSession(session);
                setUser(session?.user ?? null);
                setLoading(false);
            }
        );

        return () => {
            authListener.subscription.unsubscribe();
        };
    }, []);

    return (
        <AuthContext.Provider value={{ user, session, loading }}>
            {children}
        </AuthContext.Provider>
    );
};

export const useAuth = () => {
    const context = useContext(AuthContext);
    if (!context) {
        throw new Error('useAuth must be used within an AuthProvider');
    }
    return context;
};

<<<<<<< HEAD
=======
// RE-EXPORT TYPES
>>>>>>> 26c136bf
export type { User, Session } from '@supabase/supabase-js';<|MERGE_RESOLUTION|>--- conflicted
+++ resolved
@@ -5,8 +5,8 @@
 import { supabase } from '../lib/supabase';
 import { AuthContext } from './authContextDefinition';
 import type { Session, User, AuthChangeEvent } from '@supabase/supabase-js';
-<<<<<<< HEAD
-=======
+feature/product-card-component
+
 
  feat/product-card-component
 import { supabase } from '../../lib/supabase'; // Corrected path
@@ -26,7 +26,7 @@
 import type { Session, User } from '@supabase/supabase-js';
 main
  main
->>>>>>> 26c136bf
+ main
 
 export const AuthProvider = ({ children }: { children: ReactNode }) => {
     const [user, setUser] = useState<User | null>(null);
@@ -44,9 +44,9 @@
         getSession();
 
         const { data: authListener } = supabase.auth.onAuthStateChange(
-<<<<<<< HEAD
+ feature/product-card-component
             (_event: AuthChangeEvent, session: Session | null) => {
-=======
+
 feat/product-card-component
            (_event: AuthChangeEvent, session: Session | null) => {
 feat/greenchainz-search-bar
@@ -55,7 +55,7 @@
             (_event, session) => {
 main
 main
->>>>>>> 26c136bf
+ main
                 setSession(session);
                 setUser(session?.user ?? null);
                 setLoading(false);
@@ -82,8 +82,4 @@
     return context;
 };
 
-<<<<<<< HEAD
-=======
-// RE-EXPORT TYPES
->>>>>>> 26c136bf
 export type { User, Session } from '@supabase/supabase-js';