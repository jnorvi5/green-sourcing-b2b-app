--- conflicted
+++ resolved
@@ -1,14 +1,14 @@
-<<<<<<< HEAD
+feat/supplier-dashboard
 import { useEffect, useState, useContext } from 'react';
-=======
+
 // frontend/src/context/AuthContext.tsx
 import { useEffect, useState, useContext, createContext } from 'react';
->>>>>>> d2cd9031
+main
 import type { ReactNode } from 'react';
 import { supabase } from '../../lib/supabase'; // Corrected path
 import type { Session, User, AuthChangeEvent } from '@supabase/supabase-js';
-<<<<<<< HEAD
-=======
+ feat/supplier-dashboard
+
 
 // Define the shape of the context
 interface AuthContextType {
@@ -36,7 +36,7 @@
 main
  main
 main
->>>>>>> d2cd9031
+main
 
 export const AuthProvider = ({ children }: { children: ReactNode }) => {
     const [user, setUser] = useState<User | null>(null);
@@ -54,9 +54,9 @@
         getSession();
 
         const { data: authListener } = supabase.auth.onAuthStateChange(
-<<<<<<< HEAD
+ feat/supplier-dashboard
             (_event, session) => {
-=======
+
  feat/filter-sidebar
             (_event, session) => {
 
@@ -80,7 +80,7 @@
  main
  main
 main
->>>>>>> d2cd9031
+ main
                 setSession(session);
                 setUser(session?.user ?? null);
                 setLoading(false);
