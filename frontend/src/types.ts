--- conflicted
+++ resolved
@@ -1,7 +1,7 @@
 export interface Product {
   id: number;
   name: string;
-<<<<<<< HEAD
+ feature/rfq-system
   description: string;
   supplier_id: string;
   images: string[];
@@ -41,7 +41,7 @@
   status: 'Pending' | 'Quoted' | 'Won' | 'Lost';
   message?: string;
   contact_preference?: 'email' | 'phone' | 'text';
-=======
+
   company: string;
   certification: string;
   image: string;
@@ -53,5 +53,5 @@
   recycledContent: number;
   carbonFootprint: number;
   vocLevel: number;
->>>>>>> fe8eabd1
+  main
 }