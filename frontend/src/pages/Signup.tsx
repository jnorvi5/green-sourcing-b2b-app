import { useState } from 'react';
import type { FormEvent } from 'react';
import { useNavigate, Link } from 'react-router-dom';
import { supabase } from '../../lib/supabase';

export default function Signup() {
    const navigate = useNavigate();
    const [email, setEmail] = useState('');
    const [password, setPassword] = useState('');
    const [firstName, setFirstName] = useState('');
    const [lastName, setLastName] = useState('');
    const [company, setCompany] = useState('');
<<<<<<< HEAD
    const [role, setRole] = useState<'buyer' | 'supplier' | 'data_provider'>('buyer');
=======
    const [role, setRole] = useState<'buyer' | 'supplier'>('buyer');
>>>>>>> d1083bb5
    const [error, setError] = useState<string | null>(null);
    const [loading, setLoading] = useState(false);

    const onSubmit = async (e: FormEvent) => {
        e.preventDefault();
        setError(null);
        setLoading(true);
        try {
            const { data, error: signUpError } = await supabase.auth.signUp({
                email,
                password,
                options: {
                    data: {
                        first_name: firstName,
                        last_name: lastName,
                        company: company,
                        role: role
                    }
                }
            });
            if (signUpError) throw signUpError;
            if (data.user) {
                // Redirect to appropriate dashboard
<<<<<<< HEAD
                if (role === 'buyer') {
                    navigate('/dashboard/architect');
                } else if (role === 'supplier') {
                    navigate('/dashboard/supplier');
                } else {
                    navigate('/dashboard');
                }
=======
                navigate(role === 'buyer' ? '/dashboard/architect' : '/dashboard/supplier');
>>>>>>> d1083bb5
            }
        } catch (err) {
            setError((err as Error).message || 'Signup failed');
        } finally {
            setLoading(false);
        }
    };

    const handleOAuthSignup = async (provider: 'google' | 'github' | 'azure' | 'linkedin_oidc') => {
        try {
            const { error } = await supabase.auth.signInWithOAuth({
                provider,
                options: {
                    redirectTo: `${window.location.origin}/auth/callback`
                }
            });
            if (error) throw error;
        } catch (err) {
            setError((err as Error).message || 'OAuth signup failed');
        }
    };

    return (
        <div className="min-h-screen flex items-center justify-center bg-gradient-to-b from-slate-950 via-slate-900 to-slate-950 p-6">
            <div className="w-full max-w-2xl bg-slate-900/50 backdrop-blur-sm border border-slate-800 rounded-2xl p-8 shadow-2xl">
                {/* Logo */}
                <div className="flex justify-center mb-6">
                    <div className="flex items-center gap-3">
                        <div className="w-10 h-10 rounded-lg bg-gradient-to-br from-sky-500 to-cyan-400 shadow-lg shadow-sky-500/30" />
                        <h1 className="text-2xl font-bold text-white tracking-tight">GreenChainz</h1>
                    </div>
                </div>

                <h2 className="text-2xl font-bold text-white mb-2 text-center">Create Your Account</h2>
                <p className="text-slate-400 text-center mb-8">Join the global network for sustainable sourcing</p>

                {error && (
                    <div className="mb-6 p-4 rounded-lg bg-red-500/10 border border-red-500/50 text-red-400 text-sm">
                        {error}
                    </div>
                )}

                {/* OAuth Buttons */}
                <div className="space-y-3 mb-8">
                    <button
                        onClick={() => handleOAuthSignup('google')}
                        className="w-full flex items-center justify-center gap-3 px-6 py-3 rounded-lg bg-white hover:bg-gray-50 text-gray-900 font-medium transition-all border border-gray-200 hover:shadow-lg"
                    >
                        <svg className="w-5 h-5" viewBox="0 0 24 24">
                            <path fill="#4285F4" d="M22.56 12.25c0-.78-.07-1.53-.2-2.25H12v4.26h5.92c-.26 1.37-1.04 2.53-2.21 3.31v2.77h3.57c2.08-1.92 3.28-4.74 3.28-8.09z" />
                            <path fill="#34A853" d="M12 23c2.97 0 5.46-.98 7.28-2.66l-3.57-2.77c-.98.66-2.23 1.06-3.71 1.06-2.86 0-5.29-1.93-6.16-4.53H2.18v2.84C3.99 20.53 7.7 23 12 23z" />
                            <path fill="#FBBC05" d="M5.84 14.09c-.22-.66-.35-1.36-.35-2.09s.13-1.43.35-2.09V7.07H2.18C1.43 8.55 1 10.22 1 12s.43 3.45 1.18 4.93l2.85-2.22.81-.62z" />
                            <path fill="#EA4335" d="M12 5.38c1.62 0 3.06.56 4.21 1.64l3.15-3.15C17.45 2.09 14.97 1 12 1 7.7 1 3.99 3.47 2.18 7.07l3.66 2.84c.87-2.6 3.3-4.53 6.16-4.53z" />
                        </svg>
                        Continue with Google
                    </button>

                    <button
                        onClick={() => handleOAuthSignup('github')}
                        className="w-full flex items-center justify-center gap-3 px-6 py-3 rounded-lg bg-slate-800 hover:bg-slate-700 text-white font-medium transition-all border border-slate-700 hover:shadow-lg"
                    >
                        <svg className="w-5 h-5" fill="currentColor" viewBox="0 0 24 24">
                            <path d="M12 0c-6.626 0-12 5.373-12 12 0 5.302 3.438 9.8 8.207 11.387.599.111.793-.261.793-.577v-2.234c-3.338.726-4.033-1.416-4.033-1.416-.546-1.387-1.333-1.756-1.333-1.756-1.089-.745.083-.729.083-.729 1.205.084 1.839 1.237 1.839 1.237 1.07 1.834 2.807 1.304 3.492.997.107-.775.418-1.305.762-1.604-2.665-.305-5.467-1.334-5.467-5.931 0-1.311.469-2.381 1.236-3.221-.124-.303-.535-1.524.117-3.176 0 0 1.008-.322 3.301 1.23.957-.266 1.983-.399 3.003-.404 1.02.005 2.047.138 3.006.404 2.291-1.552 3.297-1.23 3.297-1.23.653 1.653.242 2.874.118 3.176.77.84 1.235 1.911 1.235 3.221 0 4.609-2.807 5.624-5.479 5.921.43.372.823 1.102.823 2.222v3.293c0 .319.192.694.801.576 4.765-1.589 8.199-6.086 8.199-11.386 0-6.627-5.373-12-12-12z" />
                        </svg>
                        Continue with GitHub
                    </button>
                </div>

                {/* Divider */}
                <div className="relative mb-8">
                    <div className="absolute inset-0 flex items-center">
                        <div className="w-full border-t border-slate-700"></div>
                    </div>
                    <div className="relative flex justify-center text-sm">
                        <span className="px-4 bg-slate-900/50 text-slate-400">Or sign up with email</span>
                    </div>
                </div>

                {/* Signup Form */}
                <form onSubmit={onSubmit} className="space-y-4">
                    <div className="grid grid-cols-2 gap-4">
                        <div>
                            <label className="block text-sm font-medium text-slate-300 mb-2">First Name</label>
                            <input
                                type="text"
                                className="w-full rounded-lg border border-slate-700 bg-slate-800/50 px-4 py-3 text-white placeholder-slate-400 focus:outline-none focus:ring-2 focus:ring-sky-500 focus:border-transparent transition"
                                placeholder="John"
                                value={firstName}
                                onChange={(e) => setFirstName(e.target.value)}
                                required
                            />
                        </div>
                        <div>
                            <label className="block text-sm font-medium text-slate-300 mb-2">Last Name</label>
                            <input
                                type="text"
                                className="w-full rounded-lg border border-slate-700 bg-slate-800/50 px-4 py-3 text-white placeholder-slate-400 focus:outline-none focus:ring-2 focus:ring-sky-500 focus:border-transparent transition"
                                placeholder="Doe"
                                value={lastName}
                                onChange={(e) => setLastName(e.target.value)}
                                required
                            />
                        </div>
                    </div>

                    <div>
                        <label className="block text-sm font-medium text-slate-300 mb-2">Email</label>
                        <input
                            type="email"
                            className="w-full rounded-lg border border-slate-700 bg-slate-800/50 px-4 py-3 text-white placeholder-slate-400 focus:outline-none focus:ring-2 focus:ring-sky-500 focus:border-transparent transition"
                            placeholder="you@example.com"
                            value={email}
                            onChange={(e) => setEmail(e.target.value)}
                            required
                        />
                    </div>

                    <div>
                        <label className="block text-sm font-medium text-slate-300 mb-2">Company</label>
                        <input
                            type="text"
                            className="w-full rounded-lg border border-slate-700 bg-slate-800/50 px-4 py-3 text-white placeholder-slate-400 focus:outline-none focus:ring-2 focus:ring-sky-500 focus:border-transparent transition"
                            placeholder="Your company name"
                            value={company}
                            onChange={(e) => setCompany(e.target.value)}
                        />
                    </div>

                    <div>
                        <label className="block text-sm font-medium text-slate-300 mb-2">I am a...</label>
                        <div className="grid grid-cols-3 gap-3">
                            <label className={`flex items-center justify-center gap-2 p-4 rounded-lg border-2 cursor-pointer transition-all ${
                                role === 'buyer'
                                    ? 'border-sky-500 bg-sky-500/10' 
                                    : 'border-slate-700 hover:border-slate-600'
                            }`}>
                                <input
                                    type="radio"
                                    name="role"
                                    value="buyer"
                                    checked={role === 'buyer'}
                                    onChange={(e) => setRole(e.target.value as 'buyer')}
                                    className="sr-only"
                                />
                                <span className="text-white font-medium">🏗️ Architect/Buyer</span>
                            </label>
                            <label className={`flex items-center justify-center gap-2 p-4 rounded-lg border-2 cursor-pointer transition-all ${
                                role === 'supplier'
                                    ? 'border-sky-500 bg-sky-500/10' 
                                    : 'border-slate-700 hover:border-slate-600'
                            }`}>
                                <input
                                    type="radio"
                                    name="role"
                                    value="supplier"
                                    checked={role === 'supplier'}
                                    onChange={(e) => setRole(e.target.value as 'supplier')}
                                    className="sr-only"
                                />
                                <span className="text-white font-medium">🌱 Supplier</span>
                            </label>
                            <label className={`flex items-center justify-center gap-2 p-4 rounded-lg border-2 cursor-pointer transition-all ${
                                role === 'data_provider'
                                    ? 'border-sky-500 bg-sky-500/10'
                                    : 'border-slate-700 hover:border-slate-600'
                            }`}>
                                <input
                                    type="radio"
                                    name="role"
                                    value="data_provider"
                                    checked={role === 'data_provider'}
                                    onChange={(e) => setRole(e.target.value as 'data_provider')}
                                    className="sr-only"
                                />
                                <span className="text-white font-medium">📊 Data Provider</span>
                            </label>
                        </div>
                    </div>

                    <div>
                        <label className="block text-sm font-medium text-slate-300 mb-2">Password</label>
                        <input
                            type="password"
                            className="w-full rounded-lg border border-slate-700 bg-slate-800/50 px-4 py-3 text-white placeholder-slate-400 focus:outline-none focus:ring-2 focus:ring-sky-500 focus:border-transparent transition"
                            placeholder="••••••••"
                            value={password}
                            onChange={(e) => setPassword(e.target.value)}
                            required
                            minLength={8}
                        />
                        <p className="mt-1 text-xs text-slate-500">Minimum 8 characters</p>
                    </div>

                    <button
                        type="submit"
                        disabled={loading}
                        className="w-full bg-gradient-to-r from-sky-600 to-cyan-600 text-white font-semibold py-3 rounded-lg hover:shadow-lg hover:shadow-sky-500/25 transition-all hover:scale-105 disabled:opacity-50 disabled:cursor-not-allowed disabled:hover:scale-100"
                    >
                        {loading ? 'Creating account…' : 'Create Account'}
                    </button>
                </form>

                <p className="mt-6 text-center text-sm text-slate-400">
                    Already have an account?{' '}
                    <Link to="/login" className="text-sky-400 hover:text-sky-300 font-medium transition">
                        Sign in
                    </Link>
                </p>

                <p className="mt-4 text-center text-xs text-slate-500">
                    By signing up, you agree to our{' '}
                    <Link to="/terms" className="text-sky-400 hover:text-sky-300">Terms</Link>
                    {' '}and{' '}
                    <Link to="/privacy" className="text-sky-400 hover:text-sky-300">Privacy Policy</Link>
                </p>
            </div>
        </div>
    );
}<|MERGE_RESOLUTION|>--- conflicted
+++ resolved
@@ -10,11 +10,11 @@
     const [firstName, setFirstName] = useState('');
     const [lastName, setLastName] = useState('');
     const [company, setCompany] = useState('');
-<<<<<<< HEAD
+  fix/add-data-provider-signup
     const [role, setRole] = useState<'buyer' | 'supplier' | 'data_provider'>('buyer');
-=======
+
     const [role, setRole] = useState<'buyer' | 'supplier'>('buyer');
->>>>>>> d1083bb5
+main
     const [error, setError] = useState<string | null>(null);
     const [loading, setLoading] = useState(false);
 
@@ -38,7 +38,7 @@
             if (signUpError) throw signUpError;
             if (data.user) {
                 // Redirect to appropriate dashboard
-<<<<<<< HEAD
+fix/add-data-provider-signup
                 if (role === 'buyer') {
                     navigate('/dashboard/architect');
                 } else if (role === 'supplier') {
@@ -46,9 +46,9 @@
                 } else {
                     navigate('/dashboard');
                 }
-=======
+
                 navigate(role === 'buyer' ? '/dashboard/architect' : '/dashboard/supplier');
->>>>>>> d1083bb5
+ main
             }
         } catch (err) {
             setError((err as Error).message || 'Signup failed');
