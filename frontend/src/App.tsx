--- conflicted
+++ resolved
@@ -15,13 +15,13 @@
 import Contact from './pages/Contact';
 import Privacy from './pages/Privacy';
 import Terms from './pages/Terms';
-<<<<<<< HEAD
+ feature/product-detail-page
 import ProductDetailPage from './pages/ProductDetailPage';
-=======
+
  feature/search-bar
 import Demo from './pages/Demo';
 import Layout from './components/Layout';
->>>>>>> f6c59e9a
+ main
 
 function App() {
   return (
@@ -63,13 +63,13 @@
       <Route path="/contact" element={<Contact />} />
       <Route path="/privacy" element={<Privacy />} />
       <Route path="/terms" element={<Terms />} />
-<<<<<<< HEAD
+feature/product-detail-page
       <Route path="/product/:id" element={<ProductDetailPage />} />
 
       {/* Protected Routes */}
       <Route element={<ProtectedRoute />}>
-=======
-      <Route path="/products" element={<ProductsPage />} />
+
+         route path="/products" element={<ProductsPage />} />
 
       {/* Protected Routes */}
 feature/product-card-component
@@ -77,7 +77,7 @@
 
       <Route element={<ProtectedRoute><Outlet /></ProtectedRoute>}>
  main
->>>>>>> f6c59e9a
+main
         <Route path="/dashboard/architect" element={<ArchitectDashboard />} />
         <Route path="/dashboard/supplier" element={<SupplierDashboard />} />
         <Route path="/network" element={<NetworkBoard />} />
