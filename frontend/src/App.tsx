// frontend/src/App.tsx
import './App.css';
import { Routes, Route } from 'react-router-dom';
import ErrorBoundary from './components/ErrorBoundary';
import Login from './pages/Login';
import Signup from './pages/Signup';
import AuthCallback from './pages/AuthCallback';
import { LandingPage } from './pages/LandingPage';
import BuyerDashboard from './pages/BuyerDashboard';
import { ArchitectSurvey } from './components/ArchitectSurvey';
import Features from './pages/Features';
import Contact from './pages/Contact';
import Privacy from './pages/Privacy';
import Terms from './pages/Terms';
import SupplierAgreement from './pages/SupplierAgreement';
import Unauthorized from './pages/Unauthorized';
import RFQHistoryPage from './pages/RFQHistoryPage';
import Layout from './components/Layout';
import Charter175 from './pages/Charter175';
import SearchPage from './pages/SearchPage';
import SupplierProfile from './pages/SupplierProfile';
import SupplierDashboard from './pages/SupplierDashboard/index';
import ProductsPage from './pages/SupplierDashboard/ProductsPage';
import AddProductPage from './pages/SupplierDashboard/AddProductPage';
import EditProductPage from './pages/SupplierDashboard/EditProductPage';
import AdminDashboard from './pages/Admin';
import ContentModerationPage from './pages/Admin/ContentModerationPage';

function App() {
  return (
    <ErrorBoundary>
      <Routes>
        <Route path="/" element={<Layout />}>
          <Route index element={<LandingPage />} />
          <Route path="login" element={<Login />} />
          <Route path="signup" element={<Signup />} />
          <Route path="auth/callback" element={<AuthCallback />} />
          <Route path="survey/architect" element={<ArchitectSurvey />} />
          <Route path="features" element={<Features />} />
          <Route path="contact" element={<Contact />} />
          <Route path="privacy-policy" element={<Privacy />} />
          <Route path="terms-of-service" element={<Terms />} />
          <Route path="supplier-agreement" element={<SupplierAgreement />} />
          <Route path="unauthorized" element={<Unauthorized />} />
          <Route path="badges/charter175" element={<Charter175 />} />
          <Route path="search" element={<SearchPage />} />
        </Route>

<<<<<<< HEAD
=======
        {/* Public Routes */}
        <Route path="/" element={<Layout><LandingPage /></Layout>} />
        <Route path="/login" element={<Login />} />
        <Route path="/signup" element={<Signup />} />
        <Route path="/auth/callback" element={<AuthCallback />} />
        <Route path="/features" element={<Layout><Features /></Layout>} />
        <Route path="/contact" element={<Layout><Contact /></Layout>} />
        <Route path="/privacy" element={<Layout><Privacy /></Layout>} />
        <Route path="/terms" element={<Layout><Terms /></Layout>} />
        <Route path="/unauthorized" element={<Layout><Unauthorized /></Layout>} />
        <Route path="/architect-survey" element={<Layout><ArchitectSurvey /></Layout>} />
        <Route path="/charter175" element={<Layout><Charter175 /></Layout>} />
        
        {/* Search & Product Routes */}
        <Route path="/search" element={<Layout><SearchPage /></Layout>} />
        <Route path="/suppliers/:id" element={<Layout><SupplierProfile /></Layout>} />
        
>>>>>>> 1d0dff87
        {/* Supplier Dashboard Routes */}
        <Route path="/dashboard/supplier" element={<SupplierDashboard />} />
        <Route path="/dashboard/supplier/products" element={<ProductsPage />} />
        <Route path="/dashboard/supplier/products/new" element={<AddProductPage />} />
        <Route path="/dashboard/supplier/products/:id/edit" element={<EditProductPage />} />
        
        {/* Buyer Dashboard */}
        <Route path="/dashboard/buyer" element={<BuyerDashboard />} />
        <Route path="/rfq-history" element={<RFQHistoryPage />} />
        
        {/* Admin Routes */}
        <Route path="/admin" element={<AdminDashboard />} />
        <Route path="/admin/content" element={<ContentModerationPage />} />
      </Routes>
    </ErrorBoundary>
  );
}

export default App;<|MERGE_RESOLUTION|>--- conflicted
+++ resolved
@@ -43,12 +43,9 @@
           <Route path="supplier-agreement" element={<SupplierAgreement />} />
           <Route path="unauthorized" element={<Unauthorized />} />
           <Route path="badges/charter175" element={<Charter175 />} />
-          <Route path="search" element={<SearchPage />} />
-        </Route>
-
-<<<<<<< HEAD
-=======
-        {/* Public Routes */}
+          <Route path="search" element={<Search
+        
+                                          {/* Public Routes */}
         <Route path="/" element={<Layout><LandingPage /></Layout>} />
         <Route path="/login" element={<Login />} />
         <Route path="/signup" element={<Signup />} />
@@ -64,8 +61,7 @@
         {/* Search & Product Routes */}
         <Route path="/search" element={<Layout><SearchPage /></Layout>} />
         <Route path="/suppliers/:id" element={<Layout><SupplierProfile /></Layout>} />
-        
->>>>>>> 1d0dff87
+
         {/* Supplier Dashboard Routes */}
         <Route path="/dashboard/supplier" element={<SupplierDashboard />} />
         <Route path="/dashboard/supplier/products" element={<ProductsPage />} />
