import './App.css'
import { Routes, Route, Outlet } from 'react-router-dom';
import ErrorBoundary from './components/ErrorBoundary';
import ProtectedRoute from './components/ProtectedRoute';
import Login from './pages/Login';
import Signup from './pages/Signup';
import AuthCallback from './pages/AuthCallback';
import { LandingPage } from './pages/LandingPage';
import { ArchitectDashboard } from './pages/ArchitectDashboard';
import { SupplierDashboard } from './pages/SupplierDashboard';
import { NetworkBoard } from './pages/NetworkBoard';
import { AdminConsole } from './pages/AdminConsole';
import { ArchitectSurvey } from './components/ArchitectSurvey';
import Features from './pages/Features';
import Contact from './pages/Contact';
import Privacy from './pages/Privacy';
import Terms from './pages/Terms';
<<<<<<< HEAD
import FilterSidebar, { FilterState } from './components/FilterSidebar';
import { useState } from 'react';
=======
 feature/product-detail-page
import ProductDetailPage from './pages/ProductDetailPage';

 feature/search-bar
import Demo from './pages/Demo';
import Layout from './components/Layout';
 main
>>>>>>> 8795c918

function App() {
  const [filterState, setFilterState] = useState<FilterState | null>(null);

  return (
    <Routes>
<<<<<<< HEAD
      {/* Public Routes */}
      <Route
        path="/filter-demo"
        element={
          <div style={{ display: 'flex' }}>
            <FilterSidebar onFilterChange={setFilterState} />
            <pre>{JSON.stringify(filterState, null, 2)}</pre>
          </div>
        }
      />
      <Route path="/" element={<LandingPage />} />
=======
      <Route path="/" element={<Layout />}>
        {/* Public Routes */}
        <Route index element={<LandingPage />} />
        <Route path="login" element={<Login />} />
        <Route path="signup" element={<Signup />} />
        <Route path="auth/callback" element={<AuthCallback />} />
        <Route path="survey/architect" element={<ArchitectSurvey />} />
        <Route path="features" element={<Features />} />
        <Route path="contact" element={<Contact />} />
        <Route path="privacy" element={<Privacy />} />
        <Route path="terms" element={<Terms />} />
        <Route path="demo" element={<Demo />} />

        {/* Protected Routes */}
        <Route element={<ProtectedRoute><Outlet /></ProtectedRoute>}>
          <Route path="dashboard/architect" element={<ArchitectDashboard />} />
          <Route path="dashboard/supplier" element={<SupplierDashboard />} />
          <Route path="network" element={<NetworkBoard />} />
          <Route path="admin" element={<AdminConsole />} />
        </Route>

import ProductsPage from './pages/ProductsPage';

function App() {
  return (
    <ErrorBoundary>
      <Routes>
        {/* Public Routes */}
        <Route path="/" element={<LandingPage />} />
>>>>>>> 8795c918
      <Route path="/login" element={<Login />} />
      <Route path="/signup" element={<Signup />} />
      <Route path="/auth/callback" element={<AuthCallback />} />
      <Route path="/survey/architect" element={<ArchitectSurvey />} />
      <Route path="/features" element={<Features />} />
      <Route path="/contact" element={<Contact />} />
      <Route path="/privacy" element={<Privacy />} />
      <Route path="/terms" element={<Terms />} />
feature/product-detail-page
      <Route path="/product/:id" element={<ProductDetailPage />} />

      {/* Protected Routes */}
<<<<<<< HEAD
      <Route element={<ProtectedRoute />}>
=======
      <Route element={<ProtectedRoute />}>

         route path="/products" element={<ProductsPage />} />

      {/* Protected Routes */}
feature/product-card-component
      <Route element={<ProtectedRoute />}>

      <Route element={<ProtectedRoute><Outlet /></ProtectedRoute>}>
 main
main
>>>>>>> 8795c918
        <Route path="/dashboard/architect" element={<ArchitectDashboard />} />
        <Route path="/dashboard/supplier" element={<SupplierDashboard />} />
        <Route path="/network" element={<NetworkBoard />} />
        <Route path="/admin" element={<AdminConsole />} />
main
      </Route>
    </Routes>
    </ErrorBoundary>
  );
}

export default App<|MERGE_RESOLUTION|>--- conflicted
+++ resolved
@@ -15,10 +15,10 @@
 import Contact from './pages/Contact';
 import Privacy from './pages/Privacy';
 import Terms from './pages/Terms';
-<<<<<<< HEAD
+ feat/filter-sidebar
 import FilterSidebar, { FilterState } from './components/FilterSidebar';
 import { useState } from 'react';
-=======
+
  feature/product-detail-page
 import ProductDetailPage from './pages/ProductDetailPage';
 
@@ -26,14 +26,14 @@
 import Demo from './pages/Demo';
 import Layout from './components/Layout';
  main
->>>>>>> 8795c918
+ main
 
 function App() {
   const [filterState, setFilterState] = useState<FilterState | null>(null);
 
   return (
     <Routes>
-<<<<<<< HEAD
+ feat/filter-sidebar
       {/* Public Routes */}
       <Route
         path="/filter-demo"
@@ -45,7 +45,7 @@
         }
       />
       <Route path="/" element={<LandingPage />} />
-=======
+
       <Route path="/" element={<Layout />}>
         {/* Public Routes */}
         <Route index element={<LandingPage />} />
@@ -75,7 +75,7 @@
       <Routes>
         {/* Public Routes */}
         <Route path="/" element={<LandingPage />} />
->>>>>>> 8795c918
+ main
       <Route path="/login" element={<Login />} />
       <Route path="/signup" element={<Signup />} />
       <Route path="/auth/callback" element={<AuthCallback />} />
@@ -88,9 +88,9 @@
       <Route path="/product/:id" element={<ProductDetailPage />} />
 
       {/* Protected Routes */}
-<<<<<<< HEAD
+feat/filter-sidebar
       <Route element={<ProtectedRoute />}>
-=======
+
       <Route element={<ProtectedRoute />}>
 
          route path="/products" element={<ProductsPage />} />
@@ -102,7 +102,7 @@
       <Route element={<ProtectedRoute><Outlet /></ProtectedRoute>}>
  main
 main
->>>>>>> 8795c918
+ main
         <Route path="/dashboard/architect" element={<ArchitectDashboard />} />
         <Route path="/dashboard/supplier" element={<SupplierDashboard />} />
         <Route path="/network" element={<NetworkBoard />} />
