// frontend/src/App.tsx
import './App.css';
import { Routes, Route, Outlet } from 'react-router-dom';
import ErrorBoundary from './components/ErrorBoundary';
<<<<<<< HEAD
import ProtectedRoute from './components/ProtectedRoute';
=======
>>>>>>> 134060fe
import Login from './pages/Login';
import Signup from './pages/Signup';
import AuthCallback from './pages/AuthCallback';
import { LandingPage } from './pages/LandingPage';
import BuyerDashboard from './pages/BuyerDashboard';
<<<<<<< HEAD
import { SupplierDashboard } from './pages/SupplierDashboard';
import { NetworkBoard } from './pages/NetworkBoard';
import AdminDashboard from './pages/Admin';
import ContentModerationPage from './pages/Admin/ContentModerationPage';
=======
>>>>>>> 134060fe
import { ArchitectSurvey } from './components/ArchitectSurvey';
import Features from './pages/Features';
import Contact from './pages/Contact';
import Privacy from './pages/Privacy';
import Terms from './pages/Terms';
import Unauthorized from './pages/Unauthorized';
import RFQHistoryPage from './pages/RFQHistoryPage';
import Layout from './components/Layout';
import Charter175 from './pages/Charter175';
import SearchPage from './pages/SearchPage';
import SupplierDashboard from './pages/SupplierDashboard/index';
import ProductsPage from './pages/SupplierDashboard/ProductsPage';
import AddProductPage from './pages/SupplierDashboard/AddProductPage';
import EditProductPage from './pages/SupplierDashboard/EditProductPage';

// Placeholder components for other admin pages referenced in sidebar
const AdminUsers = () => <h1>User Management</h1>;
const AdminAnalytics = () => <h1>Analytics</h1>;

function App() {
  return (
    <ErrorBoundary>
      <Routes>
        {/* Public Routes */}
        <Route path="/" element={<Layout><LandingPage /></Layout>} />
        <Route path="/login" element={<Login />} />
        <Route path="/signup" element={<Signup />} />
        <Route path="/auth/callback" element={<AuthCallback />} />
        <Route path="/features" element={<Layout><Features /></Layout>} />
        <Route path="/contact" element={<Layout><Contact /></Layout>} />
        <Route path="/privacy" element={<Layout><Privacy /></Layout>} />
        <Route path="/terms" element={<Layout><Terms /></Layout>} />
        <Route path="/unauthorized" element={<Layout><Unauthorized /></Layout>} />
        <Route path="/architect-survey" element={<Layout><ArchitectSurvey /></Layout>} />
        <Route path="/charter175" element={<Layout><Charter175 /></Layout>} />
        
        {/* Search & Product Routes */}
        <Route path="/search" element={<Layout><SearchPage /></Layout>} />
        
        {/* Supplier Dashboard Routes */}
        <Route path="/dashboard/supplier" element={<SupplierDashboard />} />
        <Route path="/dashboard/supplier/products" element={<ProductsPage />} />
        <Route path="/dashboard/supplier/products/new" element={<AddProductPage />} />
        <Route path="/dashboard/supplier/products/:id/edit" element={<EditProductPage />} />
<<<<<<< HEAD
 main

          {/* Protected Routes */}
          <Route element={<ProtectedRoute><Outlet /></ProtectedRoute>}>
            <Route
              path="dashboard"
              element={
                  <BuyerDashboard />
              }
            />
            <Route
              path="dashboard/supplier"
              element={
                <ProtectedRoute allowedRoles={['supplier']}>
                  <SupplierDashboard />
                </ProtectedRoute>
              }
            />
            <Route
              path="network"
              element={
                <ProtectedRoute allowedRoles={['buyer', 'supplier']}>
                  <NetworkBoard />
                </ProtectedRoute>
              }
            />

            {/* Admin Routes */}
            <Route
              path="admin"
              element={
                <ProtectedRoute allowedRoles={['admin']}>
                  <AdminDashboard />
                </ProtectedRoute>
              }
            />
            <Route
              path="admin/content"
              element={
                <ProtectedRoute allowedRoles={['admin']}>
                  <ContentModerationPage />
                </ProtectedRoute>
              }
            />
            <Route
              path="admin/users"
              element={
                <ProtectedRoute allowedRoles={['admin']}>
                  <AdminUsers />
                </ProtectedRoute>
              }
            />
            <Route
              path="admin/analytics"
              element={
                <ProtectedRoute allowedRoles={['admin']}>
                  <AdminAnalytics />
                </ProtectedRoute>
              }
            />
feat/admin-content-moderation
          </Route>
        </Route>

          </Route> */}
main
=======
        
        {/* Buyer Dashboard */}
        <Route path="/dashboard/buyer" element={<BuyerDashboard />} />
        <Route path="/rfq-history" element={<RFQHistoryPage />} />
>>>>>>> 134060fe
      </Routes>
    </ErrorBoundary>
  );
}

export default App;
<|MERGE_RESOLUTION|>--- conflicted
+++ resolved
@@ -2,22 +2,22 @@
 import './App.css';
 import { Routes, Route, Outlet } from 'react-router-dom';
 import ErrorBoundary from './components/ErrorBoundary';
-<<<<<<< HEAD
+ feat/admin-content-moderation
 import ProtectedRoute from './components/ProtectedRoute';
-=======
->>>>>>> 134060fe
+
+main
 import Login from './pages/Login';
 import Signup from './pages/Signup';
 import AuthCallback from './pages/AuthCallback';
 import { LandingPage } from './pages/LandingPage';
 import BuyerDashboard from './pages/BuyerDashboard';
-<<<<<<< HEAD
+ feat/admin-content-moderation
 import { SupplierDashboard } from './pages/SupplierDashboard';
 import { NetworkBoard } from './pages/NetworkBoard';
 import AdminDashboard from './pages/Admin';
 import ContentModerationPage from './pages/Admin/ContentModerationPage';
-=======
->>>>>>> 134060fe
+
+ main
 import { ArchitectSurvey } from './components/ArchitectSurvey';
 import Features from './pages/Features';
 import Contact from './pages/Contact';
@@ -62,7 +62,7 @@
         <Route path="/dashboard/supplier/products" element={<ProductsPage />} />
         <Route path="/dashboard/supplier/products/new" element={<AddProductPage />} />
         <Route path="/dashboard/supplier/products/:id/edit" element={<EditProductPage />} />
-<<<<<<< HEAD
+ feat/admin-content-moderation
  main
 
           {/* Protected Routes */}
@@ -129,12 +129,11 @@
 
           </Route> */}
 main
-=======
         
         {/* Buyer Dashboard */}
         <Route path="/dashboard/buyer" element={<BuyerDashboard />} />
         <Route path="/rfq-history" element={<RFQHistoryPage />} />
->>>>>>> 134060fe
+main
       </Routes>
     </ErrorBoundary>
   );
