--- conflicted
+++ resolved
@@ -32,16 +32,16 @@
 function App() {
   return (
     <ErrorBoundary>
-<<<<<<< HEAD
+
       <ProjectProvider>
         <Routes>
 
           <Route path="/" element={<Layout />}>
           {/* Public Routes */}
-=======
+
       <Routes>
         <Route path="/" element={<Layout />}>
->>>>>>> c329cf7c
+
           <Route index element={<LandingPage />} />
           <Route path="login" element={<Login />} />
           <Route path="signup" element={<Signup />} />
@@ -88,13 +88,13 @@
         {/* Admin Routes */}
         <Route path="/admin" element={<AdminDashboard />} />
         <Route path="/admin/content" element={<ContentModerationPage />} />
-<<<<<<< HEAD
+
  
         </Routes>
       {/* </ProjectProvider> */}
-=======
+
       </Routes>
->>>>>>> c329cf7c
+
     </ErrorBoundary>
   );
 }
