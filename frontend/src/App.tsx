--- conflicted
+++ resolved
@@ -22,14 +22,14 @@
 // import Demo from './pages/Demo';
 import Layout from './components/Layout';
 import Charter175 from './pages/Charter175';
-<<<<<<< HEAD
+feature/product-search-filter
 import SearchPage from './pages/SearchPage';
-=======
+
 import SupplierDashboard from './pages/SupplierDashboard/index';
 import ProductsPage from './pages/SupplierDashboard/ProductsPage';
 import AddProductPage from './pages/SupplierDashboard/AddProductPage';
-import EditProductPage from './pages/SupplierDashboard/EditProductPage';
->>>>>>> be4c1647
+import EditProductPage from './pages/SupplierDashboard/EditProductPage'
+        main
 
 function App() {
   return (
@@ -51,9 +51,9 @@
           {/* <Route path="product/:id" element={<ProductDetailPage />} /> */}
           {/* <Route path="products" element={<ProductsPage />} /> */}
           <Route path="badges/charter175" element={<Charter175 />} />
-<<<<<<< HEAD
+feature/product-search-filter
           <Route path="search" element={<SearchPage />} />
-=======
+
         </Route>
 
         {/* Supplier Dashboard Routes */}
@@ -61,7 +61,7 @@
         <Route path="/dashboard/supplier/products" element={<ProductsPage />} />
         <Route path="/dashboard/supplier/products/new" element={<AddProductPage />} />
         <Route path="/dashboard/supplier/products/:id/edit" element={<EditProductPage />} />
->>>>>>> be4c1647
+ main
 
           {/* Protected Routes - Temporarily disabled until demo pages are fixed */}
           {/* <Route element={<ProtectedRoute><Outlet /></ProtectedRoute>}> */}
