--- conflicted
+++ resolved
@@ -30,11 +30,11 @@
       <Route path="/terms" element={<Terms />} />
 
       {/* Protected Routes */}
-<<<<<<< HEAD
+ fix/add-data-provider-signup
       <Route element={<ProtectedRoute><Outlet /></ProtectedRoute>}>
-=======
+
       <Route element={<ProtectedRoute />}>
->>>>>>> 1ff82085
+main
         <Route path="/dashboard/architect" element={<ArchitectDashboard />} />
         <Route path="/dashboard/supplier" element={<SupplierDashboard />} />
         <Route path="/network" element={<NetworkBoard />} />
