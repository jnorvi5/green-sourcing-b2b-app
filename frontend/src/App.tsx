// frontend/src/App.tsx
import './App.css';
import { Routes, Route } from 'react-router-dom';
import ErrorBoundary from './components/ErrorBoundary';
import Login from './pages/Login';
import Signup from './pages/Signup';
import AuthCallback from './pages/AuthCallback';
import { LandingPage } from './pages/LandingPage';
import BuyerDashboard from './pages/BuyerDashboard';
import { ArchitectSurvey } from './components/ArchitectSurvey';
import Features from './pages/Features';
import Contact from './pages/Contact';
import Privacy from './pages/Privacy';
import Terms from './pages/Terms';
import SupplierAgreement from './pages/SupplierAgreement';
import Unauthorized from './pages/Unauthorized';
import RFQHistoryPage from './pages/RFQHistoryPage';
import Layout from './components/Layout';
import Charter175 from './pages/Charter175';
import SearchPage from './pages/SearchPage';
<<<<<<< HEAD
import ProductDetailPage from './pages/ProductDetailPage';
import SupplierProfilePage from './pages/SupplierProfilePage';
=======
import SupplierProfile from './pages/SupplierProfile';
>>>>>>> c329cf7c
import SupplierDashboard from './pages/SupplierDashboard/index';
import ProductsPage from './pages/SupplierDashboard/ProductsPage';
import AddProductPage from './pages/SupplierDashboard/AddProductPage';
import EditProductPage from './pages/SupplierDashboard/EditProductPage';
import AdminDashboard from './pages/Admin';
import ContentModerationPage from './pages/Admin/ContentModerationPage';

function App() {
  return (
    <ErrorBoundary>
      <Routes>
<<<<<<< HEAD
        {/* Routes with the main Layout (Header, Footer, etc.) */}
=======
>>>>>>> c329cf7c
        <Route path="/" element={<Layout />}>
          <Route index element={<LandingPage />} />
          <Route path="features" element={<Features />} />
          <Route path="contact" element={<Contact />} />
          <Route path="privacy-policy" element={<Privacy />} />
          <Route path="terms-of-service" element={<Terms />} />
          <Route path="supplier-agreement" element={<SupplierAgreement />} />
          <Route path="unauthorized" element={<Unauthorized />} />
<<<<<<< HEAD
          <Route path="survey/architect" element={<ArchitectSurvey />} />
          <Route path="badges/charter175" element={<Charter175 />} />
          <Route path="search" element={<SearchPage />} />
          <Route path="product/:id" element={<ProductDetailPage />} />
          <Route path="supplier/:id" element={<SupplierProfilePage />} />
        </Route>

        {/* Standalone Routes (no main Layout) */}
        <Route path="/login" element={<Login />} />
        <Route path="/signup" element={<Signup />} />
        <Route path="/auth/callback" element={<AuthCallback />} />
=======
          <Route path="badges/charter175" element={<Charter175 />} />
          <Route path="search" element={<Search
        
                                          {/* Public Routes */}
        <Route path="/" element={<Layout><LandingPage /></Layout>} />
        <Route path="/login" element={<Login />} />
        <Route path="/signup" element={<Signup />} />
        <Route path="/auth/callback" element={<AuthCallback />} />
        <Route path="/features" element={<Layout><Features /></Layout>} />
        <Route path="/contact" element={<Layout><Contact /></Layout>} />
        <Route path="/privacy" element={<Layout><Privacy /></Layout>} />
        <Route path="/terms" element={<Layout><Terms /></Layout>} />
        <Route path="/unauthorized" element={<Layout><Unauthorized /></Layout>} />
        <Route path="/architect-survey" element={<Layout><ArchitectSurvey /></Layout>} />
        <Route path="/charter175" element={<Layout><Charter175 /></Layout>} />
        
        {/* Search & Product Routes */}
        <Route path="/search" element={<Layout><SearchPage /></Layout>} />
        <Route path="/suppliers/:id" element={<Layout><SupplierProfile /></Layout>} />
>>>>>>> c329cf7c

        {/* Supplier Dashboard Routes */}
        <Route path="/dashboard/supplier" element={<SupplierDashboard />} />
        <Route path="/dashboard/supplier/products" element={<ProductsPage />} />
        <Route path="/dashboard/supplier/products/new" element={<AddProductPage />} />
        <Route path="/dashboard/supplier/products/:id/edit" element={<EditProductPage />} />
        
        {/* Buyer Dashboard */}
        <Route path="/dashboard/buyer" element={<BuyerDashboard />} />
        <Route path="/rfq-history" element={<RFQHistoryPage />} />
        
        {/* Admin Routes */}
        <Route path="/admin" element={<AdminDashboard />} />
        <Route path="/admin/content" element={<ContentModerationPage />} />
      </Routes>
    </ErrorBoundary>
  );
}

export default App;<|MERGE_RESOLUTION|>--- conflicted
+++ resolved
@@ -18,12 +18,12 @@
 import Layout from './components/Layout';
 import Charter175 from './pages/Charter175';
 import SearchPage from './pages/SearchPage';
-<<<<<<< HEAD
+
 import ProductDetailPage from './pages/ProductDetailPage';
 import SupplierProfilePage from './pages/SupplierProfilePage';
-=======
+
 import SupplierProfile from './pages/SupplierProfile';
->>>>>>> c329cf7c
+
 import SupplierDashboard from './pages/SupplierDashboard/index';
 import ProductsPage from './pages/SupplierDashboard/ProductsPage';
 import AddProductPage from './pages/SupplierDashboard/AddProductPage';
@@ -35,10 +35,10 @@
   return (
     <ErrorBoundary>
       <Routes>
-<<<<<<< HEAD
+
         {/* Routes with the main Layout (Header, Footer, etc.) */}
-=======
->>>>>>> c329cf7c
+
+
         <Route path="/" element={<Layout />}>
           <Route index element={<LandingPage />} />
           <Route path="features" element={<Features />} />
@@ -47,7 +47,7 @@
           <Route path="terms-of-service" element={<Terms />} />
           <Route path="supplier-agreement" element={<SupplierAgreement />} />
           <Route path="unauthorized" element={<Unauthorized />} />
-<<<<<<< HEAD
+
           <Route path="survey/architect" element={<ArchitectSurvey />} />
           <Route path="badges/charter175" element={<Charter175 />} />
           <Route path="search" element={<SearchPage />} />
@@ -59,7 +59,7 @@
         <Route path="/login" element={<Login />} />
         <Route path="/signup" element={<Signup />} />
         <Route path="/auth/callback" element={<AuthCallback />} />
-=======
+
           <Route path="badges/charter175" element={<Charter175 />} />
           <Route path="search" element={<Search
         
@@ -79,7 +79,7 @@
         {/* Search & Product Routes */}
         <Route path="/search" element={<Layout><SearchPage /></Layout>} />
         <Route path="/suppliers/:id" element={<Layout><SupplierProfile /></Layout>} />
->>>>>>> c329cf7c
+
 
         {/* Supplier Dashboard Routes */}
         <Route path="/dashboard/supplier" element={<SupplierDashboard />} />
