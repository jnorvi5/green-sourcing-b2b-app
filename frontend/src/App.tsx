import './App.css'
import { Routes, Route, Outlet } from 'react-router-dom';
import ErrorBoundary from './components/ErrorBoundary';
import ProtectedRoute from './components/ProtectedRoute';
import Login from './pages/Login';
import Signup from './pages/Signup';
import AuthCallback from './pages/AuthCallback';
import { LandingPage } from './pages/LandingPage';
import { ArchitectDashboard } from './pages/ArchitectDashboard';
import { SupplierDashboard } from './pages/SupplierDashboard';
import { NetworkBoard } from './pages/NetworkBoard';
import { AdminConsole } from './pages/AdminConsole';
import { ArchitectSurvey } from './components/ArchitectSurvey';
import Features from './pages/Features';
import Contact from './pages/Contact';
import Privacy from './pages/Privacy';
import Terms from './pages/Terms';
import ProductsPage from './pages/ProductsPage';

function App() {
  return (
    <ErrorBoundary>
      <Routes>
        {/* Public Routes */}
        <Route path="/" element={<LandingPage />} />
      <Route path="/login" element={<Login />} />
      <Route path="/signup" element={<Signup />} />
      <Route path="/auth/callback" element={<AuthCallback />} />
      <Route path="/survey/architect" element={<ArchitectSurvey />} />
      <Route path="/features" element={<Features />} />
      <Route path="/contact" element={<Contact />} />
      <Route path="/privacy" element={<Privacy />} />
      <Route path="/terms" element={<Terms />} />
      <Route path="/products" element={<ProductsPage />} />

      {/* Protected Routes */}
<<<<<<< HEAD
      <Route element={<ProtectedRoute />}>
=======
      <Route element={<ProtectedRoute><Outlet /></ProtectedRoute>}>
>>>>>>> 26c136bf
        <Route path="/dashboard/architect" element={<ArchitectDashboard />} />
        <Route path="/dashboard/supplier" element={<SupplierDashboard />} />
        <Route path="/network" element={<NetworkBoard />} />
        <Route path="/admin" element={<AdminConsole />} />
      </Route>
    </Routes>
    </ErrorBoundary>
  );
}

export default App<|MERGE_RESOLUTION|>--- conflicted
+++ resolved
@@ -34,11 +34,11 @@
       <Route path="/products" element={<ProductsPage />} />
 
       {/* Protected Routes */}
-<<<<<<< HEAD
+feature/product-card-component
       <Route element={<ProtectedRoute />}>
-=======
+
       <Route element={<ProtectedRoute><Outlet /></ProtectedRoute>}>
->>>>>>> 26c136bf
+ main
         <Route path="/dashboard/architect" element={<ArchitectDashboard />} />
         <Route path="/dashboard/supplier" element={<SupplierDashboard />} />
         <Route path="/network" element={<NetworkBoard />} />
