--- conflicted
+++ resolved
@@ -15,10 +15,10 @@
 import Contact from './pages/Contact';
 import Privacy from './pages/Privacy';
 import Terms from './pages/Terms';
-<<<<<<< HEAD
+ feat/supplier-dashboard
 import FilterSidebar, { FilterState } from './components/FilterSidebar';
 import { useState } from 'react';
-=======
+
 feat/rfq-protected-routes
 import Unauthorized from './pages/Unauthorized';
 
@@ -35,7 +35,7 @@
  main
  main
 main
->>>>>>> d2cd9031
+ main
 
 function App() {
   const [filterState, setFilterState] = useState<FilterState | null>(null);
@@ -97,9 +97,9 @@
       <Route path="/unauthorized" element={<Unauthorized />} />
 
       {/* Protected Routes */}
-<<<<<<< HEAD
+ feat/supplier-dashboard
       <Route element={<ProtectedRoute />}>
-=======
+
       <Route
         path="/dashboard/architect"
         element={
@@ -132,7 +132,7 @@
           </ProtectedRoute>
         }
       />
-=======
+
 feature/product-detail-page
       <Route path="/product/:id" element={<ProductDetailPage />} />
 
@@ -152,7 +152,7 @@
  main
 main
  main
->>>>>>> d2cd9031
+ main
         <Route path="/dashboard/architect" element={<ArchitectDashboard />} />
         <Route path="/dashboard/supplier" element={<SupplierDashboard />} />
         <Route path="/network" element={<NetworkBoard />} />
@@ -165,12 +165,12 @@
   );
 }
 
-<<<<<<< HEAD
+feat/supplier-dashboard
 export default App
-=======
+
  feat/rfq-protected-routes
 export default App;
 
 export default App
  main
->>>>>>> d2cd9031
+ main