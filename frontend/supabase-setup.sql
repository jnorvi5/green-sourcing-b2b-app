-- MVP Database Schema (Supabase PostgreSQL)

-- Users Table (Buyers + Suppliers)
CREATE TABLE users (
  id UUID PRIMARY KEY DEFAULT uuid_generate_v4(),
  email TEXT UNIQUE NOT NULL,
<<<<<<< HEAD
  role TEXT NOT NULL CHECK (role IN ('buyer', 'supplier', 'admin', 'data_provider')),
=======
  role TEXT NOT NULL CHECK (role IN ('buyer', 'supplier', 'admin')),
>>>>>>> d1083bb5
  company_name TEXT,
  created_at TIMESTAMP DEFAULT NOW()
);

-- Products Table
CREATE TABLE products (
  id UUID PRIMARY KEY DEFAULT uuid_generate_v4(),
  supplier_id UUID REFERENCES users(id),
  name TEXT NOT NULL,
  description TEXT,
  image_url TEXT,
  technical_specs JSONB, -- Flexible field for varied specs
  certifications TEXT[], -- Array of certification names
  epd_link TEXT,
  gwp NUMERIC, -- Global Warming Potential (kg CO2e)
  recycled_content_percent NUMERIC,
  status TEXT DEFAULT 'pending' CHECK (status IN ('pending', 'approved', 'rejected')),
  created_at TIMESTAMP DEFAULT NOW()
);

-- RFQs Table
CREATE TABLE rfqs (
  id UUID PRIMARY KEY DEFAULT uuid_generate_v4(),
  buyer_id UUID REFERENCES users(id),
  product_id UUID REFERENCES products(id),
  project_name TEXT,
  quantity INTEGER,
  message TEXT,
  created_at TIMESTAMP DEFAULT NOW()
);

-- Certifications Master Table (Optional but recommended)
CREATE TABLE certifications (
  id UUID PRIMARY KEY DEFAULT uuid_generate_v4(),
  name TEXT UNIQUE NOT NULL, -- e.g., "LEED", "FSC", "BREEAM"
  issuing_body TEXT,
  description TEXT
);<|MERGE_RESOLUTION|>--- conflicted
+++ resolved
@@ -4,11 +4,11 @@
 CREATE TABLE users (
   id UUID PRIMARY KEY DEFAULT uuid_generate_v4(),
   email TEXT UNIQUE NOT NULL,
-<<<<<<< HEAD
+fix/add-data-provider-signup
   role TEXT NOT NULL CHECK (role IN ('buyer', 'supplier', 'admin', 'data_provider')),
-=======
+  
   role TEXT NOT NULL CHECK (role IN ('buyer', 'supplier', 'admin')),
->>>>>>> d1083bb5
+ main
   company_name TEXT,
   created_at TIMESTAMP DEFAULT NOW()
 );
