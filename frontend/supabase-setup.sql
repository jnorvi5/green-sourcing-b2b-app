-- MVP Database Schema (Supabase PostgreSQL)

-- Users Table (Buyers + Suppliers)
CREATE TABLE users (
  id UUID PRIMARY KEY DEFAULT uuid_generate_v4(),
  email TEXT UNIQUE NOT NULL,
fix/add-data-provider-signup
  role TEXT NOT NULL CHECK (role IN ('buyer', 'supplier', 'admin', 'data_provider')),
<<<<<<< HEAD

=======
  
>>>>>>> 1ff82085
  role TEXT NOT NULL CHECK (role IN ('buyer', 'supplier', 'admin')),
 main
  company_name TEXT,
  created_at TIMESTAMP DEFAULT NOW()
);

-- Products Table
CREATE TABLE products (
  id UUID PRIMARY KEY DEFAULT uuid_generate_v4(),
  supplier_id UUID REFERENCES users(id),
  name TEXT NOT NULL,
  description TEXT,
  image_url TEXT,
  technical_specs JSONB, -- Flexible field for varied specs
  certifications TEXT[], -- Array of certification names
  epd_link TEXT,
  gwp NUMERIC, -- Global Warming Potential (kg CO2e)
  recycled_content_percent NUMERIC,
  status TEXT DEFAULT 'pending' CHECK (status IN ('pending', 'approved', 'rejected')),
  created_at TIMESTAMP DEFAULT NOW()
);

-- RFQs Table
CREATE TABLE rfqs (
  id UUID PRIMARY KEY DEFAULT uuid_generate_v4(),
  buyer_id UUID REFERENCES users(id),
  product_id UUID REFERENCES products(id),
  project_name TEXT,
  quantity INTEGER,
  message TEXT,
  created_at TIMESTAMP DEFAULT NOW()
);

-- Certifications Master Table (Optional but recommended)
CREATE TABLE certifications (
  id UUID PRIMARY KEY DEFAULT uuid_generate_v4(),
  name TEXT UNIQUE NOT NULL, -- e.g., "LEED", "FSC", "BREEAM"
  issuing_body TEXT,
  description TEXT
);<|MERGE_RESOLUTION|>--- conflicted
+++ resolved
@@ -6,11 +6,11 @@
   email TEXT UNIQUE NOT NULL,
 fix/add-data-provider-signup
   role TEXT NOT NULL CHECK (role IN ('buyer', 'supplier', 'admin', 'data_provider')),
-<<<<<<< HEAD
+fix/add-data-provider-signup
 
-=======
+
   
->>>>>>> 1ff82085
+main
   role TEXT NOT NULL CHECK (role IN ('buyer', 'supplier', 'admin')),
  main
   company_name TEXT,
