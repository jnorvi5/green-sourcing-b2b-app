--- conflicted
+++ resolved
@@ -300,7 +300,6 @@
 # Resend Configuration (Transactional Emails)
 # ============================================
 # Setup: https://resend.com/
-<<<<<<< HEAD
 # 1. Create a Resend account
 # 2. Verify your domain or use the onboarding domain
 # 3. Create an API key in the dashboard
@@ -308,13 +307,11 @@
 RESEND_API_KEY=re_your_resend_api_key
 RESEND_FROM_EMAIL=noreply@greenchainz.com
 RESEND_FROM_NAME=GreenChainz
-=======
 # 1. Create Resend account
 # 2. Generate API key from dashboard
 # 3. Verify your domain for production use
 RESEND_API_KEY=your-resend-api-key
 RESEND_FROM_EMAIL=noreply@greenchainz.com
->>>>>>> 6f733896
 
 # ============================================
 # Supabase Service Role Key (for email logging)
