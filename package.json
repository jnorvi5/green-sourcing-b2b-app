{
    "name": "greenchainz-api",
    "version": "1.0.0",
    "private": true,
    "description": "GreenChainz Next.js API Routes",
    "scripts": {
        "dev": "next dev --port 3001",
        "build": "next build",
        "start": "next start",
        "lint": "next lint",
        "type-check": "tsc --noEmit"
    },
    "dependencies": {
        "@aws-sdk/client-s3": "^3.937.0",
        "@aws-sdk/s3-request-presigner": "^3.937.0",
        "dotenv": "^17.2.3",
        "mongoose": "^8.2.0",
<<<<<<< HEAD
        "next": "14.1.0",
        "openai": "^6.9.1",
=======
        "next": "14.2.32",
        "nodemailer": "^7.0.11",
>>>>>>> 2c33f886
        "react": "^18.2.0",
        "react-dom": "^18.2.0",
        "resend": "^6.4.2",
        "uuid": "^9.0.0"
    },
    "devDependencies": {
        "@types/node": "^20.11.24",
        "@types/nodemailer": "^7.0.4",
        "@types/react": "^18.2.61",
        "@types/uuid": "^9.0.8",
        "typescript": "^5.3.3"
    }
}<|MERGE_RESOLUTION|>--- conflicted
+++ resolved
@@ -13,18 +13,17 @@
     "dependencies": {
         "@aws-sdk/client-s3": "^3.937.0",
         "@aws-sdk/s3-request-presigner": "^3.937.0",
+        "@types/pdfkit": "^0.17.4",
+        "clsx": "^2.1.1",
         "dotenv": "^17.2.3",
         "mongoose": "^8.2.0",
-<<<<<<< HEAD
         "next": "14.1.0",
-        "openai": "^6.9.1",
-=======
-        "next": "14.2.32",
         "nodemailer": "^7.0.11",
->>>>>>> 2c33f886
+        "pdfkit": "^0.17.2",
         "react": "^18.2.0",
         "react-dom": "^18.2.0",
         "resend": "^6.4.2",
+        "tailwind-merge": "^3.4.0",
         "uuid": "^9.0.0"
     },
     "devDependencies": {
