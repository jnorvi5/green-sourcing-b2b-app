--- conflicted
+++ resolved
@@ -13,13 +13,10 @@
     "@supabase/ssr": "^0.8.0",
     "@supabase/supabase-js": "^2.81.1",
     "@vercel/speed-insights": "^1.2.0",
-<<<<<<< HEAD
     "mongoose": "^8.2.0",
     "next": "14.1.0",
-=======
     "mongoose": "^9.0.0",
     "next": "14.2.33",
->>>>>>> 42d070bb
     "react": "^18.2.0",
     "react-dom": "^18.2.0",
     "resend": "^6.4.2",
@@ -28,11 +25,8 @@
   "devDependencies": {
     "@faker-js/faker": "^8.4.1",
     "@types/jest": "^29.5.12",
-<<<<<<< HEAD
     "@types/node": "^20.11.24",
-=======
     "@types/node": "^24.10.1",
->>>>>>> 42d070bb
     "@types/pg": "^8.11.6",
     "@types/react": "^18.2.61",
     "@types/react-dom": "^18.2.19",
@@ -44,11 +38,8 @@
     "pg": "^8.11.3",
     "ts-jest": "^29.1.2",
     "tsx": "^4.7.2",
-<<<<<<< HEAD
     "typescript": "^5.3.3"
-=======
     "typescript": "^5.9.3"
->>>>>>> 42d070bb
   },
   "scripts": {
     "dev": "next dev",
