--- conflicted
+++ resolved
@@ -11,11 +11,8 @@
     "@supabase/ssr": "^0.8.0",
     "@supabase/supabase-js": "^2.81.1",
     "@vercel/speed-insights": "^1.2.0",
-<<<<<<< HEAD
     "mongoose": "^8.2.0",
-=======
     "mongoose": "^9.0.0",
->>>>>>> 8949e609
     "next": "14.1.0",
     "react": "^18.2.0",
     "react-dom": "^18.2.0",
@@ -25,11 +22,8 @@
   "devDependencies": {
     "@faker-js/faker": "^8.4.1",
     "@types/jest": "^29.5.12",
-<<<<<<< HEAD
     "@types/node": "^20.11.24",
-=======
     "@types/node": "^24.10.1",
->>>>>>> 8949e609
     "@types/pg": "^8.11.6",
     "@types/react": "^18.2.61",
     "@types/react-dom": "^18.2.19",
@@ -41,11 +35,8 @@
     "pg": "^8.11.3",
     "ts-jest": "^29.1.2",
     "tsx": "^4.7.2",
-<<<<<<< HEAD
     "typescript": "^5.3.3"
-=======
     "typescript": "^5.9.3"
->>>>>>> 8949e609
   },
   "scripts": {
     "dev": "next dev",
