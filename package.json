{
  "name": "green-sourcing-b2b-app",
  "version": "0.1.0",
  "private": true,
  "scripts": {
    "dev": "next dev",
    "build": "next build",
    "start": "next start",
    "lint": "next lint",
<<<<<<< HEAD
    "check:links": "lychee --config lychee.toml '*.md' '*.html' 'docs/**/*.md' 'aws/**/*.md' 'database-schemas/**/*.md' 'marketing/**/*.md' '.github/**/*.md'"
=======
    "test": "jest"
>>>>>>> e801e510
  },
  "dependencies": {
    "@aws-sdk/client-s3": "^3.478.0",
    "@aws-sdk/s3-request-presigner": "^3.478.0",
    "@supabase/ssr": "^0.8.0",
    "@supabase/supabase-js": "^2.39.0",
    "autoprefixer": "^10.4.16",
    "fuse.js": "^7.0.0",
    "iconv-lite": "^0.7.0",
    "mongodb": "^6.3.0",
    "mongoose": "^8.0.3",
    "next": "14.2.32",
    "openai": "^4.20.1",
    "pdfkit": "^0.14.0",
    "postcss": "^8.4.32",
    "react": "^18.2.0",
    "react-dom": "^18.2.0",
    "react-icons": "^5.0.1",
    "recharts": "^2.10.3",
    "stripe": "^14.9.0",
    "tailwindcss": "^3.4.0",
    "uuid": "^9.0.1",
    "zod": "^3.22.4"
  },
  "devDependencies": {
    "@types/jest": "^30.0.0",
    "@types/node": "^20.10.6",
    "@types/pdfkit": "^0.13.4",
    "@types/react": "^18.2.46",
    "@types/react-dom": "^18.2.18",
    "@types/uuid": "^9.0.7",
    "eslint": "^8.56.0",
    "eslint-config-next": "14.0.4",
    "jest": "^30.2.0",
    "ts-jest": "^29.4.6",
    "typescript": "^5.3.3"
  }
}<|MERGE_RESOLUTION|>--- conflicted
+++ resolved
@@ -7,11 +7,8 @@
     "build": "next build",
     "start": "next start",
     "lint": "next lint",
-<<<<<<< HEAD
     "check:links": "lychee --config lychee.toml '*.md' '*.html' 'docs/**/*.md' 'aws/**/*.md' 'database-schemas/**/*.md' 'marketing/**/*.md' '.github/**/*.md'"
-=======
     "test": "jest"
->>>>>>> e801e510
   },
   "dependencies": {
     "@aws-sdk/client-s3": "^3.478.0",
